--- conflicted
+++ resolved
@@ -571,19 +571,11 @@
 
 [[package]]
 name = "numpy"
-<<<<<<< HEAD
-version = "1.18.4"
-description = "NumPy is the fundamental package for array computing with Python."
-category = "main"
-optional = false
-python-versions = ">=3.5"
-=======
 version = "1.21.0"
 description = "NumPy is the fundamental package for array computing with Python."
 category = "main"
 optional = false
 python-versions = ">=3.7"
->>>>>>> 1070cc74
 
 [[package]]
 name = "packaging"
@@ -681,19 +673,12 @@
 
 [[package]]
 name = "pillow"
-<<<<<<< HEAD
 version = "9.0.0"
 description = "Python Imaging Library (Fork)"
 category = "dev"
 optional = false
 python-versions = ">=3.7"
-=======
-version = "8.0.1"
-description = "Python Imaging Library (Fork)"
-category = "dev"
-optional = false
-python-versions = ">=3.6"
->>>>>>> 1070cc74
+
 
 [[package]]
 name = "pluggy"
