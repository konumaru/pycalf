[[package]]
name = "alabaster"
version = "0.7.12"
description = "A configurable sidebar-enabled Sphinx theme"
category = "dev"
optional = false
python-versions = "*"

[[package]]
name = "appdirs"
version = "1.4.4"
description = "A small Python module for determining appropriate platform-specific dirs, e.g. a \"user data dir\"."
category = "dev"
optional = false
python-versions = "*"

[[package]]
name = "appnope"
version = "0.1.0"
description = "Disable App Nap on OS X 10.9"
category = "dev"
optional = false
python-versions = "*"

[[package]]
name = "argon2-cffi"
version = "21.3.0"
description = "The secure Argon2 password hashing algorithm."
category = "dev"
optional = false
python-versions = ">=3.6"

[package.dependencies]
argon2-cffi-bindings = "*"

[package.extras]
dev = ["pre-commit", "cogapp", "tomli", "coverage[toml] (>=5.0.2)", "hypothesis", "pytest", "sphinx", "sphinx-notfound-page", "furo"]
docs = ["sphinx", "sphinx-notfound-page", "furo"]
tests = ["coverage[toml] (>=5.0.2)", "hypothesis", "pytest"]

[[package]]
name = "argon2-cffi-bindings"
version = "21.2.0"
description = "Low-level CFFI bindings for Argon2"
category = "dev"
optional = false
python-versions = ">=3.6"

[package.dependencies]
cffi = ">=1.0.1"

[package.extras]
dev = ["pytest", "cogapp", "pre-commit", "wheel"]
tests = ["pytest"]

[[package]]
name = "atomicwrites"
version = "1.4.0"
description = "Atomic file writes."
category = "dev"
optional = false
python-versions = ">=2.7, !=3.0.*, !=3.1.*, !=3.2.*, !=3.3.*"

[[package]]
name = "attrs"
version = "19.3.0"
description = "Classes Without Boilerplate"
category = "dev"
optional = false
python-versions = ">=2.7, !=3.0.*, !=3.1.*, !=3.2.*, !=3.3.*"

[package.extras]
azure-pipelines = ["coverage", "hypothesis", "pympler", "pytest (>=4.3.0)", "six", "zope.interface", "pytest-azurepipelines"]
dev = ["coverage", "hypothesis", "pympler", "pytest (>=4.3.0)", "six", "zope.interface", "sphinx", "pre-commit"]
docs = ["sphinx", "zope.interface"]
tests = ["coverage", "hypothesis", "pympler", "pytest (>=4.3.0)", "six", "zope.interface"]

[[package]]
name = "autopep8"
version = "1.5.2"
description = "A tool that automatically formats Python code to conform to the PEP 8 style guide"
category = "dev"
optional = false
python-versions = "*"

[package.dependencies]
pycodestyle = ">=2.5.0"

[[package]]
name = "babel"
version = "2.9.1"
description = "Internationalization utilities"
category = "dev"
optional = false
python-versions = ">=2.7, !=3.0.*, !=3.1.*, !=3.2.*, !=3.3.*"

[package.dependencies]
pytz = ">=2015.7"

[[package]]
name = "backcall"
version = "0.1.0"
description = "Specifications for callback functions passed in to an API"
category = "dev"
optional = false
python-versions = "*"

[[package]]
name = "black"
version = "20.8b1"
description = "The uncompromising code formatter."
category = "dev"
optional = false
python-versions = ">=3.6"

[package.dependencies]
appdirs = "*"
click = ">=7.1.2"
mypy-extensions = ">=0.4.3"
pathspec = ">=0.6,<1"
regex = ">=2020.1.8"
toml = ">=0.10.1"
typed-ast = ">=1.4.0"
typing-extensions = ">=3.7.4"

[package.extras]
colorama = ["colorama (>=0.4.3)"]
d = ["aiohttp (>=3.3.2)", "aiohttp-cors"]

[[package]]
name = "bleach"
version = "3.1.5"
description = "An easy safelist-based HTML-sanitizing tool."
category = "dev"
optional = false
python-versions = ">=2.7, !=3.0.*, !=3.1.*, !=3.2.*, !=3.3.*, !=3.4.*"

[package.dependencies]
packaging = "*"
six = ">=1.9.0"
webencodings = "*"

[[package]]
name = "blockdiag"
version = "2.0.1"
description = "blockdiag generates block-diagram image from text"
category = "dev"
optional = false
python-versions = ">=3.5"

[package.dependencies]
funcparserlib = "*"
Pillow = ">3.0"
webcolors = "*"

[package.extras]
testing = ["docutils", "reportlab", "flake8-isort", "flake8-copyright", "flake8-coding", "flake8", "nose"]
rst = ["docutils"]
pdf = ["reportlab"]

[[package]]
name = "certifi"
version = "2020.4.5.1"
description = "Python package for providing Mozilla's CA Bundle."
category = "dev"
optional = false
python-versions = "*"

[[package]]
<<<<<<< HEAD
name = "cffi"
version = "1.15.0"
description = "Foreign Function Interface for Python calling C code."
category = "dev"
optional = false
python-versions = "*"

[package.dependencies]
pycparser = "*"

[[package]]
name = "chardet"
version = "3.0.4"
description = "Universal encoding detector for Python 2 and 3"
=======
name = "charset-normalizer"
version = "2.0.12"
description = "The Real First Universal Charset Detector. Open, modern and actively maintained alternative to Chardet."
>>>>>>> 281500ed
category = "dev"
optional = false
python-versions = ">=3.5.0"

[package.extras]
unicode_backport = ["unicodedata2"]

[[package]]
name = "click"
version = "7.1.2"
description = "Composable command line interface toolkit"
category = "dev"
optional = false
python-versions = ">=2.7, !=3.0.*, !=3.1.*, !=3.2.*, !=3.3.*, !=3.4.*"

[[package]]
name = "colorama"
version = "0.4.3"
description = "Cross-platform colored terminal text."
category = "dev"
optional = false
python-versions = ">=2.7, !=3.0.*, !=3.1.*, !=3.2.*, !=3.3.*, !=3.4.*"

[[package]]
name = "commonmark"
version = "0.9.1"
description = "Python parser for the CommonMark Markdown spec"
category = "dev"
optional = false
python-versions = "*"

[package.extras]
test = ["hypothesis (==3.55.3)", "flake8 (==3.7.8)"]

[[package]]
name = "cycler"
version = "0.10.0"
description = "Composable style cycles"
category = "main"
optional = false
python-versions = "*"

[package.dependencies]
six = "*"

[[package]]
name = "decorator"
version = "4.4.2"
description = "Decorators for Humans"
category = "dev"
optional = false
python-versions = ">=2.6, !=3.0.*, !=3.1.*"

[[package]]
name = "defusedxml"
version = "0.6.0"
description = "XML bomb protection for Python stdlib modules"
category = "dev"
optional = false
python-versions = ">=2.7, !=3.0.*, !=3.1.*, !=3.2.*, !=3.3.*, !=3.4.*"

[[package]]
name = "docutils"
version = "0.16"
description = "Docutils -- Python Documentation Utilities"
category = "dev"
optional = false
python-versions = ">=2.7, !=3.0.*, !=3.1.*, !=3.2.*, !=3.3.*, !=3.4.*"

[[package]]
name = "entrypoints"
version = "0.3"
description = "Discover and load entry points from installed packages."
category = "dev"
optional = false
python-versions = ">=2.7"

[[package]]
name = "flake8"
version = "3.8.4"
description = "the modular source code checker: pep8 pyflakes and co"
category = "dev"
optional = false
python-versions = "!=3.0.*,!=3.1.*,!=3.2.*,!=3.3.*,>=2.7"

[package.dependencies]
mccabe = ">=0.6.0,<0.7.0"
pycodestyle = ">=2.6.0a1,<2.7.0"
pyflakes = ">=2.2.0,<2.3.0"

[[package]]
name = "funcparserlib"
version = "0.3.6"
description = "Recursive descent parsing library based on functional combinators"
category = "dev"
optional = false
python-versions = "*"

[[package]]
name = "idna"
version = "2.9"
description = "Internationalized Domain Names in Applications (IDNA)"
category = "dev"
optional = false
python-versions = ">=2.7, !=3.0.*, !=3.1.*, !=3.2.*, !=3.3.*"

[[package]]
name = "imagesize"
version = "1.2.0"
description = "Getting image size from png/jpeg/jpeg2000/gif file"
category = "dev"
optional = false
python-versions = ">=2.7, !=3.0.*, !=3.1.*, !=3.2.*, !=3.3.*"

[[package]]
name = "ipykernel"
version = "5.2.1"
description = "IPython Kernel for Jupyter"
category = "dev"
optional = false
python-versions = ">=3.5"

[package.dependencies]
appnope = {version = "*", markers = "platform_system == \"Darwin\""}
ipython = ">=5.0.0"
jupyter-client = "*"
tornado = ">=4.2"
traitlets = ">=4.1.0"

[package.extras]
test = ["pytest (!=5.3.4)", "pytest-cov", "flaky", "nose"]

[[package]]
name = "ipython"
version = "7.16.3"
description = "IPython: Productive Interactive Computing"
category = "dev"
optional = false
python-versions = ">=3.6"

[package.dependencies]
appnope = {version = "*", markers = "sys_platform == \"darwin\""}
backcall = "*"
colorama = {version = "*", markers = "sys_platform == \"win32\""}
decorator = "*"
jedi = ">=0.10,<=0.17.2"
pexpect = {version = "*", markers = "sys_platform != \"win32\""}
pickleshare = "*"
prompt-toolkit = ">=2.0.0,<3.0.0 || >3.0.0,<3.0.1 || >3.0.1,<3.1.0"
pygments = "*"
traitlets = ">=4.2"

[package.extras]
all = ["Sphinx (>=1.3)", "ipykernel", "ipyparallel", "ipywidgets", "nbconvert", "nbformat", "nose (>=0.10.1)", "notebook", "numpy (>=1.14)", "pygments", "qtconsole", "requests", "testpath"]
doc = ["Sphinx (>=1.3)"]
kernel = ["ipykernel"]
nbconvert = ["nbconvert"]
nbformat = ["nbformat"]
notebook = ["notebook", "ipywidgets"]
parallel = ["ipyparallel"]
qtconsole = ["qtconsole"]
test = ["nose (>=0.10.1)", "requests", "testpath", "pygments", "nbformat", "ipykernel", "numpy (>=1.14)"]

[[package]]
name = "ipython-genutils"
version = "0.2.0"
description = "Vestigial utilities from IPython"
category = "dev"
optional = false
python-versions = "*"

[[package]]
name = "jedi"
version = "0.17.0"
description = "An autocompletion tool for Python that can be used for text editors."
category = "dev"
optional = false
python-versions = ">=2.7, !=3.0.*, !=3.1.*, !=3.2.*, !=3.3.*, !=3.4.*"

[package.dependencies]
parso = ">=0.7.0"

[package.extras]
qa = ["flake8 (==3.7.9)"]
testing = ["colorama", "docopt", "pytest (>=3.9.0,<5.0.0)"]

[[package]]
name = "jinja2"
version = "2.11.2"
description = "A very fast and expressive template engine."
category = "dev"
optional = false
python-versions = ">=2.7, !=3.0.*, !=3.1.*, !=3.2.*, !=3.3.*, !=3.4.*"

[package.dependencies]
MarkupSafe = ">=0.23"

[package.extras]
i18n = ["Babel (>=0.8)"]

[[package]]
name = "joblib"
version = "0.15.1"
description = "Lightweight pipelining: using Python functions as pipeline jobs."
category = "main"
optional = false
python-versions = ">=3.6"

[[package]]
name = "json5"
version = "0.9.4"
description = "A Python implementation of the JSON5 data format."
category = "dev"
optional = false
python-versions = "*"

[[package]]
name = "jsonschema"
version = "3.2.0"
description = "An implementation of JSON Schema validation for Python"
category = "dev"
optional = false
python-versions = "*"

[package.dependencies]
attrs = ">=17.4.0"
pyrsistent = ">=0.14.0"
six = ">=1.11.0"

[package.extras]
format = ["idna", "jsonpointer (>1.13)", "rfc3987", "strict-rfc3339", "webcolors"]
format_nongpl = ["idna", "jsonpointer (>1.13)", "webcolors", "rfc3986-validator (>0.1.0)", "rfc3339-validator"]

[[package]]
name = "jupyter-client"
version = "7.1.2"
description = "Jupyter protocol implementation and client libraries"
category = "dev"
optional = false
python-versions = ">=3.6.1"

[package.dependencies]
entrypoints = "*"
jupyter-core = ">=4.6.0"
nest-asyncio = ">=1.5"
python-dateutil = ">=2.1"
pyzmq = ">=13"
tornado = ">=4.1"
traitlets = "*"

[package.extras]
doc = ["myst-parser", "sphinx (>=1.3.6)", "sphinx-rtd-theme", "sphinxcontrib-github-alt"]
test = ["codecov", "coverage", "ipykernel", "ipython", "mock", "mypy", "pre-commit", "pytest", "pytest-asyncio", "pytest-cov", "pytest-timeout", "jedi (<0.18)"]

[[package]]
name = "jupyter-core"
version = "4.6.3"
description = "Jupyter core package. A base package on which Jupyter projects rely."
category = "dev"
optional = false
python-versions = "!=3.0,!=3.1,!=3.2,!=3.3,!=3.4,>=2.7"

[package.dependencies]
pywin32 = {version = ">=1.0", markers = "sys_platform == \"win32\""}
traitlets = "*"

[[package]]
name = "jupyterlab"
version = "2.2.10"
description = "The JupyterLab notebook server extension."
category = "dev"
optional = false
python-versions = ">=3.5"

[package.dependencies]
jinja2 = ">=2.10"
jupyterlab-server = ">=1.1.5,<2.0"
notebook = ">=4.3.1"
tornado = "<6.0.0 || >6.0.0,<6.0.1 || >6.0.1,<6.0.2 || >6.0.2"

[package.extras]
docs = ["jsx-lexer", "recommonmark", "sphinx", "sphinx-rtd-theme", "sphinx-copybutton"]
test = ["pytest", "pytest-check-links", "requests", "wheel", "virtualenv"]

[[package]]
name = "jupyterlab-pygments"
version = "0.2.2"
description = "Pygments theme using JupyterLab CSS variables"
category = "dev"
optional = false
python-versions = ">=3.7"

[[package]]
name = "jupyterlab-server"
version = "1.2.0"
description = "JupyterLab Server"
category = "dev"
optional = false
python-versions = ">=3.5"

[package.dependencies]
jinja2 = ">=2.10"
json5 = "*"
jsonschema = ">=3.0.1"
notebook = ">=4.2.0"
requests = "*"

[package.extras]
test = ["requests", "pytest"]

[[package]]
name = "kiwisolver"
version = "1.2.0"
description = "A fast implementation of the Cassowary constraint solver"
category = "main"
optional = false
python-versions = ">=3.6"

[[package]]
name = "markupsafe"
version = "1.1.1"
description = "Safely add untrusted strings to HTML/XML markup."
category = "dev"
optional = false
python-versions = ">=2.7,!=3.0.*,!=3.1.*,!=3.2.*,!=3.3.*"

[[package]]
name = "matplotlib"
version = "3.2.1"
description = "Python plotting package"
category = "main"
optional = false
python-versions = ">=3.6"

[package.dependencies]
cycler = ">=0.10"
kiwisolver = ">=1.0.1"
numpy = ">=1.11"
pyparsing = ">=2.0.1,<2.0.4 || >2.0.4,<2.1.2 || >2.1.2,<2.1.6 || >2.1.6"
python-dateutil = ">=2.1"

[[package]]
name = "mccabe"
version = "0.6.1"
description = "McCabe checker, plugin for flake8"
category = "dev"
optional = false
python-versions = "*"

[[package]]
name = "mistune"
version = "0.8.4"
description = "The fastest markdown parser in pure Python"
category = "dev"
optional = false
python-versions = "*"

[[package]]
name = "more-itertools"
version = "8.3.0"
description = "More routines for operating on iterables, beyond itertools"
category = "dev"
optional = false
python-versions = ">=3.5"

[[package]]
name = "mypy-extensions"
version = "0.4.3"
description = "Experimental type system extensions for programs checked with the mypy typechecker."
category = "dev"
optional = false
python-versions = "*"

[[package]]
name = "nbclient"
version = "0.5.13"
description = "A client library for executing notebooks. Formerly nbconvert's ExecutePreprocessor."
category = "dev"
optional = false
python-versions = ">=3.7.0"

[package.dependencies]
jupyter-client = ">=6.1.5"
nbformat = ">=5.0"
nest-asyncio = "*"
traitlets = ">=5.0.0"

[package.extras]
sphinx = ["Sphinx (>=1.7)", "sphinx-book-theme", "mock", "moto", "myst-parser"]
test = ["ipython (<8.0.0)", "ipykernel", "ipywidgets (<8.0.0)", "pytest (>=4.1)", "pytest-asyncio", "pytest-cov (>=2.6.1)", "check-manifest", "flake8", "mypy", "xmltodict", "black", "pip (>=18.1)", "wheel (>=0.31.0)", "setuptools (>=38.6.0)", "twine (>=1.11.0)"]

[[package]]
name = "nbconvert"
version = "6.3.0"
description = "Converting Jupyter Notebooks"
category = "dev"
optional = false
python-versions = ">=3.7"

[package.dependencies]
bleach = "*"
defusedxml = "*"
entrypoints = ">=0.2.2"
jinja2 = ">=2.4"
jupyter-core = "*"
jupyterlab-pygments = "*"
mistune = ">=0.8.1,<2"
nbclient = ">=0.5.0,<0.6.0"
nbformat = ">=4.4"
pandocfilters = ">=1.4.1"
pygments = ">=2.4.1"
testpath = "*"
traitlets = ">=5.0"

[package.extras]
all = ["pytest", "pytest-cov", "pytest-dependency", "ipykernel", "ipywidgets (>=7)", "pyppeteer (==0.2.6)", "tornado (>=4.0)", "sphinx (>=1.5.1)", "sphinx-rtd-theme", "nbsphinx (>=0.2.12)", "ipython"]
docs = ["sphinx (>=1.5.1)", "sphinx-rtd-theme", "nbsphinx (>=0.2.12)", "ipython"]
serve = ["tornado (>=4.0)"]
test = ["pytest", "pytest-cov", "pytest-dependency", "ipykernel", "ipywidgets (>=7)", "pyppeteer (==0.2.6)"]
webpdf = ["pyppeteer (==0.2.6)"]

[[package]]
name = "nbformat"
version = "5.0.6"
description = "The Jupyter Notebook format"
category = "dev"
optional = false
python-versions = ">=3.5"

[package.dependencies]
ipython-genutils = "*"
jsonschema = ">=2.4,<2.5.0 || >2.5.0"
jupyter-core = "*"
traitlets = ">=4.1"

[package.extras]
test = ["testpath", "pytest", "pytest-cov"]

[[package]]
name = "nest-asyncio"
version = "1.5.5"
description = "Patch asyncio to allow nested event loops"
category = "dev"
optional = false
python-versions = ">=3.5"

[[package]]
name = "notebook"
version = "6.4.12"
description = "A web-based notebook environment for interactive computing"
category = "dev"
optional = false
python-versions = ">=3.7"

[package.dependencies]
argon2-cffi = "*"
ipykernel = "*"
ipython-genutils = "*"
jinja2 = "*"
jupyter-client = ">=5.3.4"
jupyter-core = ">=4.6.1"
nbconvert = ">=5"
nbformat = "*"
nest-asyncio = ">=1.5"
prometheus-client = "*"
pyzmq = ">=17"
Send2Trash = ">=1.8.0"
terminado = ">=0.8.3"
tornado = ">=6.1"
traitlets = ">=4.2.1"

[package.extras]
docs = ["sphinx", "nbsphinx", "sphinxcontrib-github-alt", "sphinx-rtd-theme", "myst-parser"]
json-logging = ["json-logging"]
test = ["pytest", "coverage", "requests", "testpath", "nbval", "selenium", "pytest-cov", "requests-unixsocket"]

[[package]]
name = "numpy"
version = "1.21.0"
description = "NumPy is the fundamental package for array computing with Python."
category = "main"
optional = false
python-versions = ">=3.7"

[[package]]
name = "packaging"
version = "20.3"
description = "Core utilities for Python packages"
category = "dev"
optional = false
python-versions = ">=2.7, !=3.0.*, !=3.1.*, !=3.2.*, !=3.3.*"

[package.dependencies]
pyparsing = ">=2.0.2"
six = "*"

[[package]]
name = "pandas"
version = "1.0.3"
description = "Powerful data structures for data analysis, time series, and statistics"
category = "main"
optional = false
python-versions = ">=3.6.1"

[package.dependencies]
numpy = ">=1.13.3"
python-dateutil = ">=2.6.1"
pytz = ">=2017.2"

[package.extras]
test = ["hypothesis (>=3.58)", "pytest-xdist", "pytest (>=4.0.2)"]

[[package]]
name = "pandocfilters"
version = "1.4.2"
description = "Utilities for writing pandoc filters in python"
category = "dev"
optional = false
python-versions = "*"

[[package]]
name = "parso"
version = "0.7.0"
description = "A Python Parser"
category = "dev"
optional = false
python-versions = ">=2.7, !=3.0.*, !=3.1.*, !=3.2.*, !=3.3.*"

[package.extras]
testing = ["pytest (>=3.0.7)", "docopt"]

[[package]]
name = "pathspec"
version = "0.8.1"
description = "Utility library for gitignore style pattern matching of file paths."
category = "dev"
optional = false
python-versions = ">=2.7, !=3.0.*, !=3.1.*, !=3.2.*, !=3.3.*, !=3.4.*"

[[package]]
name = "patsy"
version = "0.5.1"
description = "A Python package for describing statistical models and for building design matrices."
category = "main"
optional = false
python-versions = "*"

[package.dependencies]
numpy = ">=1.4"
six = "*"

[[package]]
name = "pbr"
version = "5.5.1"
description = "Python Build Reasonableness"
category = "dev"
optional = false
python-versions = ">=2.6"

[[package]]
name = "pexpect"
version = "4.8.0"
description = "Pexpect allows easy control of interactive console applications."
category = "dev"
optional = false
python-versions = "*"

[package.dependencies]
ptyprocess = ">=0.5"

[[package]]
name = "pickleshare"
version = "0.7.5"
description = "Tiny 'shelve'-like database with concurrency support"
category = "dev"
optional = false
python-versions = "*"

[[package]]
name = "pillow"
version = "9.0.1"
description = "Python Imaging Library (Fork)"
category = "dev"
optional = false
python-versions = ">=3.7"

[[package]]
name = "pluggy"
version = "0.13.1"
description = "plugin and hook calling mechanisms for python"
category = "dev"
optional = false
python-versions = ">=2.7, !=3.0.*, !=3.1.*, !=3.2.*, !=3.3.*"

[package.extras]
dev = ["pre-commit", "tox"]

[[package]]
name = "prometheus-client"
version = "0.7.1"
description = "Python client for the Prometheus monitoring system."
category = "dev"
optional = false
python-versions = "*"

[package.extras]
twisted = ["twisted"]

[[package]]
name = "prompt-toolkit"
version = "3.0.5"
description = "Library for building powerful interactive command lines in Python"
category = "dev"
optional = false
python-versions = ">=3.6.1"

[package.dependencies]
wcwidth = "*"

[[package]]
name = "ptyprocess"
version = "0.6.0"
description = "Run a subprocess in a pseudo terminal"
category = "dev"
optional = false
python-versions = "*"

[[package]]
name = "py"
version = "1.8.1"
description = "library with cross-python path, ini-parsing, io, code, log facilities"
category = "dev"
optional = false
python-versions = ">=2.7, !=3.0.*, !=3.1.*, !=3.2.*, !=3.3.*"

[[package]]
name = "pycodestyle"
version = "2.6.0"
description = "Python style guide checker"
category = "dev"
optional = false
python-versions = ">=2.7, !=3.0.*, !=3.1.*, !=3.2.*, !=3.3.*"

[[package]]
name = "pycparser"
version = "2.21"
description = "C parser in Python"
category = "dev"
optional = false
python-versions = ">=2.7, !=3.0.*, !=3.1.*, !=3.2.*, !=3.3.*"

[[package]]
name = "pyflakes"
version = "2.2.0"
description = "passive checker of Python programs"
category = "dev"
optional = false
python-versions = ">=2.7, !=3.0.*, !=3.1.*, !=3.2.*, !=3.3.*"

[[package]]
name = "pygments"
version = "2.7.4"
description = "Pygments is a syntax highlighting package written in Python."
category = "dev"
optional = false
python-versions = ">=3.5"

[[package]]
name = "pyparsing"
version = "2.4.7"
description = "Python parsing module"
category = "main"
optional = false
python-versions = ">=2.6, !=3.0.*, !=3.1.*, !=3.2.*"

[[package]]
name = "pyrsistent"
version = "0.16.0"
description = "Persistent/Functional/Immutable data structures"
category = "dev"
optional = false
python-versions = "*"

[package.dependencies]
six = "*"

[[package]]
name = "pytest"
version = "5.4.2"
description = "pytest: simple powerful testing with Python"
category = "dev"
optional = false
python-versions = ">=3.5"

[package.dependencies]
atomicwrites = {version = ">=1.0", markers = "sys_platform == \"win32\""}
attrs = ">=17.4.0"
colorama = {version = "*", markers = "sys_platform == \"win32\""}
more-itertools = ">=4.0.0"
packaging = "*"
pluggy = ">=0.12,<1.0"
py = ">=1.5.0"
wcwidth = "*"

[package.extras]
checkqa-mypy = ["mypy (==v0.761)"]
testing = ["argcomplete", "hypothesis (>=3.56)", "mock", "nose", "requests", "xmlschema"]

[[package]]
name = "python-dateutil"
version = "2.8.1"
description = "Extensions to the standard Python datetime module"
category = "main"
optional = false
python-versions = "!=3.0.*,!=3.1.*,!=3.2.*,>=2.7"

[package.dependencies]
six = ">=1.5"

[[package]]
name = "pytz"
version = "2020.1"
description = "World timezone definitions, modern and historical"
category = "main"
optional = false
python-versions = "*"

[[package]]
name = "pywin32"
version = "301"
description = "Python for Window Extensions"
category = "dev"
optional = false
python-versions = "*"

[[package]]
name = "pywinpty"
version = "0.5.7"
description = "Python bindings for the winpty library"
category = "dev"
optional = false
python-versions = "*"

[[package]]
name = "pyzmq"
version = "19.0.1"
description = "Python bindings for 0MQ"
category = "dev"
optional = false
python-versions = ">=2.7,!=3.0.*,!=3.1.*,!=3.2.*"

[[package]]
name = "recommonmark"
version = "0.6.0"
description = "A docutils-compatibility bridge to CommonMark, enabling you to write CommonMark inside of Docutils & Sphinx projects."
category = "dev"
optional = false
python-versions = "*"

[package.dependencies]
commonmark = ">=0.8.1"
docutils = ">=0.11"
sphinx = ">=1.3.1"

[[package]]
name = "regex"
version = "2020.11.13"
description = "Alternative regular expression module, to replace re."
category = "dev"
optional = false
python-versions = "*"

[[package]]
name = "requests"
version = "2.27.1"
description = "Python HTTP for Humans."
category = "dev"
optional = false
python-versions = ">=2.7, !=3.0.*, !=3.1.*, !=3.2.*, !=3.3.*, !=3.4.*, !=3.5.*"

[package.dependencies]
certifi = ">=2017.4.17"
charset-normalizer = {version = ">=2.0.0,<2.1.0", markers = "python_version >= \"3\""}
idna = {version = ">=2.5,<4", markers = "python_version >= \"3\""}
urllib3 = ">=1.21.1,<1.27"

[package.extras]
socks = ["PySocks (>=1.5.6,!=1.5.7)", "win-inet-pton"]
use_chardet_on_py3 = ["chardet (>=3.0.2,<5)"]

[[package]]
name = "scikit-learn"
version = "0.23.0"
description = "A set of python modules for machine learning and data mining"
category = "main"
optional = false
python-versions = ">=3.6"

[package.dependencies]
joblib = ">=0.11"
numpy = ">=1.13.3"
scipy = ">=0.19.1"
threadpoolctl = ">=2.0.0"

[package.extras]
alldeps = ["numpy (>=1.13.3)", "scipy (>=0.19.1)"]

[[package]]
name = "scipy"
version = "1.4.1"
description = "SciPy: Scientific Library for Python"
category = "main"
optional = false
python-versions = ">=3.5"

[package.dependencies]
numpy = ">=1.13.3"

[[package]]
name = "send2trash"
version = "1.8.0"
description = "Send file to trash natively under Mac OS X, Windows and Linux."
category = "dev"
optional = false
python-versions = "*"

[package.extras]
nativelib = ["pyobjc-framework-cocoa", "pywin32"]
objc = ["pyobjc-framework-cocoa"]
win32 = ["pywin32"]

[[package]]
name = "seqdiag"
version = "2.0.0"
description = "seqdiag generates sequence-diagram image from text"
category = "dev"
optional = false
python-versions = ">=3.5"

[package.dependencies]
blockdiag = ">=1.5.0"

[package.extras]
testing = ["docutils", "reportlab", "flake8-isort", "flake8-copyright", "flake8-coding", "flake8", "nose"]

[[package]]
name = "six"
version = "1.14.0"
description = "Python 2 and 3 compatibility utilities"
category = "main"
optional = false
python-versions = ">=2.7, !=3.0.*, !=3.1.*, !=3.2.*"

[[package]]
name = "sklearn"
version = "0.0"
description = "A set of python modules for machine learning and data mining"
category = "main"
optional = false
python-versions = "*"

[package.dependencies]
scikit-learn = "*"

[[package]]
name = "snowballstemmer"
version = "2.0.0"
description = "This package provides 26 stemmers for 25 languages generated from Snowball algorithms."
category = "dev"
optional = false
python-versions = "*"

[[package]]
name = "sphinx"
version = "3.2.1"
description = "Python documentation generator"
category = "dev"
optional = false
python-versions = ">=3.5"

[package.dependencies]
alabaster = ">=0.7,<0.8"
babel = ">=1.3"
colorama = {version = ">=0.3.5", markers = "sys_platform == \"win32\""}
docutils = ">=0.12"
imagesize = "*"
Jinja2 = ">=2.3"
packaging = "*"
Pygments = ">=2.0"
requests = ">=2.5.0"
snowballstemmer = ">=1.1"
sphinxcontrib-applehelp = "*"
sphinxcontrib-devhelp = "*"
sphinxcontrib-htmlhelp = "*"
sphinxcontrib-jsmath = "*"
sphinxcontrib-qthelp = "*"
sphinxcontrib-serializinghtml = "*"

[package.extras]
docs = ["sphinxcontrib-websupport"]
lint = ["flake8 (>=3.5.0)", "flake8-import-order", "mypy (>=0.780)", "docutils-stubs"]
test = ["pytest", "pytest-cov", "html5lib", "typed-ast", "cython"]

[[package]]
name = "sphinx-rtd-theme"
version = "0.5.0"
description = "Read the Docs theme for Sphinx"
category = "dev"
optional = false
python-versions = "*"

[package.dependencies]
sphinx = "*"

[package.extras]
dev = ["bump2version", "sphinxcontrib-httpdomain", "transifex-client"]

[[package]]
name = "sphinxcontrib-apidoc"
version = "0.3.0"
description = "A Sphinx extension for running 'sphinx-apidoc' on each build"
category = "dev"
optional = false
python-versions = "*"

[package.dependencies]
pbr = "*"
Sphinx = ">=1.6.0"

[[package]]
name = "sphinxcontrib-applehelp"
version = "1.0.2"
description = "sphinxcontrib-applehelp is a sphinx extension which outputs Apple help books"
category = "dev"
optional = false
python-versions = ">=3.5"

[package.extras]
test = ["pytest"]
lint = ["docutils-stubs", "mypy", "flake8"]

[[package]]
name = "sphinxcontrib-devhelp"
version = "1.0.2"
description = "sphinxcontrib-devhelp is a sphinx extension which outputs Devhelp document."
category = "dev"
optional = false
python-versions = ">=3.5"

[package.extras]
test = ["pytest"]
lint = ["docutils-stubs", "mypy", "flake8"]

[[package]]
name = "sphinxcontrib-htmlhelp"
version = "1.0.3"
description = "sphinxcontrib-htmlhelp is a sphinx extension which renders HTML help files"
category = "dev"
optional = false
python-versions = ">=3.5"

[package.extras]
test = ["html5lib", "pytest"]
lint = ["docutils-stubs", "mypy", "flake8"]

[[package]]
name = "sphinxcontrib-jsmath"
version = "1.0.1"
description = "A sphinx extension which renders display math in HTML via JavaScript"
category = "dev"
optional = false
python-versions = ">=3.5"

[package.extras]
test = ["mypy", "flake8", "pytest"]

[[package]]
name = "sphinxcontrib-qthelp"
version = "1.0.3"
description = "sphinxcontrib-qthelp is a sphinx extension which outputs QtHelp document."
category = "dev"
optional = false
python-versions = ">=3.5"

[package.extras]
test = ["pytest"]
lint = ["docutils-stubs", "mypy", "flake8"]

[[package]]
name = "sphinxcontrib-seqdiag"
version = "2.0.0"
description = "Sphinx \"seqdiag\" extension"
category = "dev"
optional = false
python-versions = "*"

[package.dependencies]
blockdiag = ">=1.5.0"
seqdiag = ">=0.9.3"
Sphinx = ">=2.0"

[[package]]
name = "sphinxcontrib-serializinghtml"
version = "1.1.4"
description = "sphinxcontrib-serializinghtml is a sphinx extension which outputs \"serialized\" HTML files (json and pickle)."
category = "dev"
optional = false
python-versions = ">=3.5"

[package.extras]
test = ["pytest"]
lint = ["docutils-stubs", "mypy", "flake8"]

[[package]]
name = "statsmodels"
version = "0.11.1"
description = "Statistical computations and models for Python"
category = "main"
optional = false
python-versions = ">=3.5"

[package.dependencies]
numpy = ">=1.14"
pandas = ">=0.21"
patsy = ">=0.5"
scipy = ">=1.0"

[package.extras]
build = ["cython (>=0.29)"]
develop = ["cython (>=0.29)"]
docs = ["sphinx", "nbconvert", "jupyter-client", "ipykernel", "matplotlib", "nbformat", "numpydoc", "pandas-datareader"]

[[package]]
name = "terminado"
version = "0.8.3"
description = "Terminals served to xterm.js using Tornado websockets"
category = "dev"
optional = false
python-versions = ">=2.7, !=3.0.*, !=3.1.*, !=3.2.*, !=3.3.*"

[package.dependencies]
ptyprocess = {version = "*", markers = "os_name != \"nt\""}
pywinpty = {version = ">=0.5", markers = "os_name == \"nt\""}
tornado = ">=4"

[[package]]
name = "testpath"
version = "0.4.4"
description = "Test utilities for code working with files and commands"
category = "dev"
optional = false
python-versions = "*"

[package.extras]
test = ["pathlib2"]

[[package]]
name = "threadpoolctl"
version = "2.0.0"
description = "threadpoolctl"
category = "main"
optional = false
python-versions = ">=3.5"

[[package]]
name = "toml"
version = "0.10.2"
description = "Python Library for Tom's Obvious, Minimal Language"
category = "dev"
optional = false
python-versions = ">=2.6, !=3.0.*, !=3.1.*, !=3.2.*"

[[package]]
name = "tornado"
version = "6.1"
description = "Tornado is a Python web framework and asynchronous networking library, originally developed at FriendFeed."
category = "dev"
optional = false
python-versions = ">= 3.5"

[[package]]
name = "traitlets"
version = "5.3.0"
description = ""
category = "dev"
optional = false
python-versions = ">=3.7"

[package.extras]
test = ["pre-commit", "pytest"]

[[package]]
name = "typed-ast"
version = "1.4.1"
description = "a fork of Python 2 and 3 ast modules with type comment support"
category = "dev"
optional = false
python-versions = "*"

[[package]]
name = "typing-extensions"
version = "3.7.4.3"
description = "Backported and Experimental Type Hints for Python 3.5+"
category = "dev"
optional = false
python-versions = "*"

[[package]]
name = "urllib3"
version = "1.26.5"
description = "HTTP library with thread-safe connection pooling, file post, and more."
category = "dev"
optional = false
python-versions = ">=2.7, !=3.0.*, !=3.1.*, !=3.2.*, !=3.3.*, !=3.4.*, <4"

[package.extras]
brotli = ["brotlipy (>=0.6.0)"]
secure = ["pyOpenSSL (>=0.14)", "cryptography (>=1.3.4)", "idna (>=2.0.0)", "certifi", "ipaddress"]
socks = ["PySocks (>=1.5.6,!=1.5.7,<2.0)"]

[[package]]
name = "wcwidth"
version = "0.1.9"
description = "Measures number of Terminal column cells of wide-character codes"
category = "dev"
optional = false
python-versions = "*"

[[package]]
name = "webcolors"
version = "1.11.1"
description = "A library for working with color names and color values formats defined by HTML and CSS."
category = "dev"
optional = false
python-versions = ">=3.5,"

[[package]]
name = "webencodings"
version = "0.5.1"
description = "Character encoding aliases for legacy web content"
category = "dev"
optional = false
python-versions = "*"

[metadata]
lock-version = "1.1"
python-versions = "^3.8"
content-hash = "89dd77e44855eec1018145565b75122541ca05303c7d1e501dab73f19b82798d"

[metadata.files]
alabaster = [
    {file = "alabaster-0.7.12-py2.py3-none-any.whl", hash = "sha256:446438bdcca0e05bd45ea2de1668c1d9b032e1a9154c2c259092d77031ddd359"},
    {file = "alabaster-0.7.12.tar.gz", hash = "sha256:a661d72d58e6ea8a57f7a86e37d86716863ee5e92788398526d58b26a4e4dc02"},
]
appdirs = [
    {file = "appdirs-1.4.4-py2.py3-none-any.whl", hash = "sha256:a841dacd6b99318a741b166adb07e19ee71a274450e68237b4650ca1055ab128"},
    {file = "appdirs-1.4.4.tar.gz", hash = "sha256:7d5d0167b2b1ba821647616af46a749d1c653740dd0d2415100fe26e27afdf41"},
]
appnope = [
    {file = "appnope-0.1.0-py2.py3-none-any.whl", hash = "sha256:5b26757dc6f79a3b7dc9fab95359328d5747fcb2409d331ea66d0272b90ab2a0"},
    {file = "appnope-0.1.0.tar.gz", hash = "sha256:8b995ffe925347a2138d7ac0fe77155e4311a0ea6d6da4f5128fe4b3cbe5ed71"},
]
argon2-cffi = [
    {file = "argon2-cffi-21.3.0.tar.gz", hash = "sha256:d384164d944190a7dd7ef22c6aa3ff197da12962bd04b17f64d4e93d934dba5b"},
    {file = "argon2_cffi-21.3.0-py3-none-any.whl", hash = "sha256:8c976986f2c5c0e5000919e6de187906cfd81fb1c72bf9d88c01177e77da7f80"},
]
argon2-cffi-bindings = [
    {file = "argon2-cffi-bindings-21.2.0.tar.gz", hash = "sha256:bb89ceffa6c791807d1305ceb77dbfacc5aa499891d2c55661c6459651fc39e3"},
    {file = "argon2_cffi_bindings-21.2.0-cp36-abi3-macosx_10_9_x86_64.whl", hash = "sha256:ccb949252cb2ab3a08c02024acb77cfb179492d5701c7cbdbfd776124d4d2367"},
    {file = "argon2_cffi_bindings-21.2.0-cp36-abi3-manylinux_2_17_aarch64.manylinux2014_aarch64.whl", hash = "sha256:9524464572e12979364b7d600abf96181d3541da11e23ddf565a32e70bd4dc0d"},
    {file = "argon2_cffi_bindings-21.2.0-cp36-abi3-manylinux_2_17_x86_64.manylinux2014_x86_64.whl", hash = "sha256:b746dba803a79238e925d9046a63aa26bf86ab2a2fe74ce6b009a1c3f5c8f2ae"},
    {file = "argon2_cffi_bindings-21.2.0-cp36-abi3-manylinux_2_5_i686.manylinux1_i686.manylinux_2_17_i686.manylinux2014_i686.whl", hash = "sha256:58ed19212051f49a523abb1dbe954337dc82d947fb6e5a0da60f7c8471a8476c"},
    {file = "argon2_cffi_bindings-21.2.0-cp36-abi3-musllinux_1_1_aarch64.whl", hash = "sha256:bd46088725ef7f58b5a1ef7ca06647ebaf0eb4baff7d1d0d177c6cc8744abd86"},
    {file = "argon2_cffi_bindings-21.2.0-cp36-abi3-musllinux_1_1_i686.whl", hash = "sha256:8cd69c07dd875537a824deec19f978e0f2078fdda07fd5c42ac29668dda5f40f"},
    {file = "argon2_cffi_bindings-21.2.0-cp36-abi3-musllinux_1_1_x86_64.whl", hash = "sha256:f1152ac548bd5b8bcecfb0b0371f082037e47128653df2e8ba6e914d384f3c3e"},
    {file = "argon2_cffi_bindings-21.2.0-cp36-abi3-win32.whl", hash = "sha256:603ca0aba86b1349b147cab91ae970c63118a0f30444d4bc80355937c950c082"},
    {file = "argon2_cffi_bindings-21.2.0-cp36-abi3-win_amd64.whl", hash = "sha256:b2ef1c30440dbbcba7a5dc3e319408b59676e2e039e2ae11a8775ecf482b192f"},
    {file = "argon2_cffi_bindings-21.2.0-cp38-abi3-macosx_10_9_universal2.whl", hash = "sha256:e415e3f62c8d124ee16018e491a009937f8cf7ebf5eb430ffc5de21b900dad93"},
    {file = "argon2_cffi_bindings-21.2.0-pp37-pypy37_pp73-macosx_10_9_x86_64.whl", hash = "sha256:3e385d1c39c520c08b53d63300c3ecc28622f076f4c2b0e6d7e796e9f6502194"},
    {file = "argon2_cffi_bindings-21.2.0-pp37-pypy37_pp73-manylinux_2_17_aarch64.manylinux2014_aarch64.whl", hash = "sha256:2c3e3cc67fdb7d82c4718f19b4e7a87123caf8a93fde7e23cf66ac0337d3cb3f"},
    {file = "argon2_cffi_bindings-21.2.0-pp37-pypy37_pp73-manylinux_2_17_x86_64.manylinux2014_x86_64.whl", hash = "sha256:6a22ad9800121b71099d0fb0a65323810a15f2e292f2ba450810a7316e128ee5"},
    {file = "argon2_cffi_bindings-21.2.0-pp37-pypy37_pp73-manylinux_2_5_i686.manylinux1_i686.manylinux_2_17_i686.manylinux2014_i686.whl", hash = "sha256:f9f8b450ed0547e3d473fdc8612083fd08dd2120d6ac8f73828df9b7d45bb351"},
    {file = "argon2_cffi_bindings-21.2.0-pp37-pypy37_pp73-win_amd64.whl", hash = "sha256:93f9bf70084f97245ba10ee36575f0c3f1e7d7724d67d8e5b08e61787c320ed7"},
    {file = "argon2_cffi_bindings-21.2.0-pp38-pypy38_pp73-macosx_10_9_x86_64.whl", hash = "sha256:3b9ef65804859d335dc6b31582cad2c5166f0c3e7975f324d9ffaa34ee7e6583"},
    {file = "argon2_cffi_bindings-21.2.0-pp38-pypy38_pp73-manylinux_2_17_aarch64.manylinux2014_aarch64.whl", hash = "sha256:d4966ef5848d820776f5f562a7d45fdd70c2f330c961d0d745b784034bd9f48d"},
    {file = "argon2_cffi_bindings-21.2.0-pp38-pypy38_pp73-manylinux_2_17_x86_64.manylinux2014_x86_64.whl", hash = "sha256:20ef543a89dee4db46a1a6e206cd015360e5a75822f76df533845c3cbaf72670"},
    {file = "argon2_cffi_bindings-21.2.0-pp38-pypy38_pp73-manylinux_2_5_i686.manylinux1_i686.manylinux_2_17_i686.manylinux2014_i686.whl", hash = "sha256:ed2937d286e2ad0cc79a7087d3c272832865f779430e0cc2b4f3718d3159b0cb"},
    {file = "argon2_cffi_bindings-21.2.0-pp38-pypy38_pp73-win_amd64.whl", hash = "sha256:5e00316dabdaea0b2dd82d141cc66889ced0cdcbfa599e8b471cf22c620c329a"},
]
atomicwrites = [
    {file = "atomicwrites-1.4.0-py2.py3-none-any.whl", hash = "sha256:6d1784dea7c0c8d4a5172b6c620f40b6e4cbfdf96d783691f2e1302a7b88e197"},
    {file = "atomicwrites-1.4.0.tar.gz", hash = "sha256:ae70396ad1a434f9c7046fd2dd196fc04b12f9e91ffb859164193be8b6168a7a"},
]
attrs = [
    {file = "attrs-19.3.0-py2.py3-none-any.whl", hash = "sha256:08a96c641c3a74e44eb59afb61a24f2cb9f4d7188748e76ba4bb5edfa3cb7d1c"},
    {file = "attrs-19.3.0.tar.gz", hash = "sha256:f7b7ce16570fe9965acd6d30101a28f62fb4a7f9e926b3bbc9b61f8b04247e72"},
]
autopep8 = [
    {file = "autopep8-1.5.2.tar.gz", hash = "sha256:152fd8fe47d02082be86e05001ec23d6f420086db56b17fc883f3f965fb34954"},
]
babel = [
    {file = "Babel-2.9.1-py2.py3-none-any.whl", hash = "sha256:ab49e12b91d937cd11f0b67cb259a57ab4ad2b59ac7a3b41d6c06c0ac5b0def9"},
    {file = "Babel-2.9.1.tar.gz", hash = "sha256:bc0c176f9f6a994582230df350aa6e05ba2ebe4b3ac317eab29d9be5d2768da0"},
]
backcall = [
    {file = "backcall-0.1.0.tar.gz", hash = "sha256:38ecd85be2c1e78f77fd91700c76e14667dc21e2713b63876c0eb901196e01e4"},
    {file = "backcall-0.1.0.zip", hash = "sha256:bbbf4b1e5cd2bdb08f915895b51081c041bac22394fdfcfdfbe9f14b77c08bf2"},
]
black = [
    {file = "black-20.8b1.tar.gz", hash = "sha256:1c02557aa099101b9d21496f8a914e9ed2222ef70336404eeeac8edba836fbea"},
]
bleach = [
    {file = "bleach-3.1.5-py2.py3-none-any.whl", hash = "sha256:2bce3d8fab545a6528c8fa5d9f9ae8ebc85a56da365c7f85180bfe96a35ef22f"},
    {file = "bleach-3.1.5.tar.gz", hash = "sha256:3c4c520fdb9db59ef139915a5db79f8b51bc2a7257ea0389f30c846883430a4b"},
]
blockdiag = [
    {file = "blockdiag-2.0.1-py3-none-any.whl", hash = "sha256:fa0b47cf25bfc4d546b7fc284c70c3bac875a066e744b4a6b1d9ba457e4ed077"},
    {file = "blockdiag-2.0.1.tar.gz", hash = "sha256:16a69dd9f3b44c9e0869999ce82aa968586698febc86ece9ca0c902dba772397"},
]
certifi = [
    {file = "certifi-2020.4.5.1-py2.py3-none-any.whl", hash = "sha256:1d987a998c75633c40847cc966fcf5904906c920a7f17ef374f5aa4282abd304"},
    {file = "certifi-2020.4.5.1.tar.gz", hash = "sha256:51fcb31174be6e6664c5f69e3e1691a2d72a1a12e90f872cbdb1567eb47b6519"},
]
<<<<<<< HEAD
cffi = [
    {file = "cffi-1.15.0-cp27-cp27m-macosx_10_9_x86_64.whl", hash = "sha256:c2502a1a03b6312837279c8c1bd3ebedf6c12c4228ddbad40912d671ccc8a962"},
    {file = "cffi-1.15.0-cp27-cp27m-manylinux1_i686.whl", hash = "sha256:23cfe892bd5dd8941608f93348c0737e369e51c100d03718f108bf1add7bd6d0"},
    {file = "cffi-1.15.0-cp27-cp27m-manylinux1_x86_64.whl", hash = "sha256:41d45de54cd277a7878919867c0f08b0cf817605e4eb94093e7516505d3c8d14"},
    {file = "cffi-1.15.0-cp27-cp27m-win32.whl", hash = "sha256:4a306fa632e8f0928956a41fa8e1d6243c71e7eb59ffbd165fc0b41e316b2474"},
    {file = "cffi-1.15.0-cp27-cp27m-win_amd64.whl", hash = "sha256:e7022a66d9b55e93e1a845d8c9eba2a1bebd4966cd8bfc25d9cd07d515b33fa6"},
    {file = "cffi-1.15.0-cp27-cp27mu-manylinux1_i686.whl", hash = "sha256:14cd121ea63ecdae71efa69c15c5543a4b5fbcd0bbe2aad864baca0063cecf27"},
    {file = "cffi-1.15.0-cp27-cp27mu-manylinux1_x86_64.whl", hash = "sha256:d4d692a89c5cf08a8557fdeb329b82e7bf609aadfaed6c0d79f5a449a3c7c023"},
    {file = "cffi-1.15.0-cp310-cp310-macosx_10_9_x86_64.whl", hash = "sha256:0104fb5ae2391d46a4cb082abdd5c69ea4eab79d8d44eaaf79f1b1fd806ee4c2"},
    {file = "cffi-1.15.0-cp310-cp310-macosx_11_0_arm64.whl", hash = "sha256:91ec59c33514b7c7559a6acda53bbfe1b283949c34fe7440bcf917f96ac0723e"},
    {file = "cffi-1.15.0-cp310-cp310-manylinux_2_12_i686.manylinux2010_i686.whl", hash = "sha256:f5c7150ad32ba43a07c4479f40241756145a1f03b43480e058cfd862bf5041c7"},
    {file = "cffi-1.15.0-cp310-cp310-manylinux_2_12_x86_64.manylinux2010_x86_64.whl", hash = "sha256:00c878c90cb53ccfaae6b8bc18ad05d2036553e6d9d1d9dbcf323bbe83854ca3"},
    {file = "cffi-1.15.0-cp310-cp310-manylinux_2_17_aarch64.manylinux2014_aarch64.whl", hash = "sha256:abb9a20a72ac4e0fdb50dae135ba5e77880518e742077ced47eb1499e29a443c"},
    {file = "cffi-1.15.0-cp310-cp310-manylinux_2_17_ppc64le.manylinux2014_ppc64le.whl", hash = "sha256:a5263e363c27b653a90078143adb3d076c1a748ec9ecc78ea2fb916f9b861962"},
    {file = "cffi-1.15.0-cp310-cp310-manylinux_2_17_s390x.manylinux2014_s390x.whl", hash = "sha256:f54a64f8b0c8ff0b64d18aa76675262e1700f3995182267998c31ae974fbc382"},
    {file = "cffi-1.15.0-cp310-cp310-win32.whl", hash = "sha256:c21c9e3896c23007803a875460fb786118f0cdd4434359577ea25eb556e34c55"},
    {file = "cffi-1.15.0-cp310-cp310-win_amd64.whl", hash = "sha256:5e069f72d497312b24fcc02073d70cb989045d1c91cbd53979366077959933e0"},
    {file = "cffi-1.15.0-cp36-cp36m-macosx_10_9_x86_64.whl", hash = "sha256:64d4ec9f448dfe041705426000cc13e34e6e5bb13736e9fd62e34a0b0c41566e"},
    {file = "cffi-1.15.0-cp36-cp36m-manylinux_2_17_aarch64.manylinux2014_aarch64.whl", hash = "sha256:2756c88cbb94231c7a147402476be2c4df2f6078099a6f4a480d239a8817ae39"},
    {file = "cffi-1.15.0-cp36-cp36m-manylinux_2_17_ppc64le.manylinux2014_ppc64le.whl", hash = "sha256:3b96a311ac60a3f6be21d2572e46ce67f09abcf4d09344c49274eb9e0bf345fc"},
    {file = "cffi-1.15.0-cp36-cp36m-manylinux_2_17_s390x.manylinux2014_s390x.whl", hash = "sha256:75e4024375654472cc27e91cbe9eaa08567f7fbdf822638be2814ce059f58032"},
    {file = "cffi-1.15.0-cp36-cp36m-manylinux_2_5_i686.manylinux1_i686.whl", hash = "sha256:59888172256cac5629e60e72e86598027aca6bf01fa2465bdb676d37636573e8"},
    {file = "cffi-1.15.0-cp36-cp36m-manylinux_2_5_x86_64.manylinux1_x86_64.whl", hash = "sha256:27c219baf94952ae9d50ec19651a687b826792055353d07648a5695413e0c605"},
    {file = "cffi-1.15.0-cp36-cp36m-win32.whl", hash = "sha256:4958391dbd6249d7ad855b9ca88fae690783a6be9e86df65865058ed81fc860e"},
    {file = "cffi-1.15.0-cp36-cp36m-win_amd64.whl", hash = "sha256:f6f824dc3bce0edab5f427efcfb1d63ee75b6fcb7282900ccaf925be84efb0fc"},
    {file = "cffi-1.15.0-cp37-cp37m-macosx_10_9_x86_64.whl", hash = "sha256:06c48159c1abed75c2e721b1715c379fa3200c7784271b3c46df01383b593636"},
    {file = "cffi-1.15.0-cp37-cp37m-manylinux_2_12_i686.manylinux2010_i686.whl", hash = "sha256:c2051981a968d7de9dd2d7b87bcb9c939c74a34626a6e2f8181455dd49ed69e4"},
    {file = "cffi-1.15.0-cp37-cp37m-manylinux_2_12_x86_64.manylinux2010_x86_64.whl", hash = "sha256:fd8a250edc26254fe5b33be00402e6d287f562b6a5b2152dec302fa15bb3e997"},
    {file = "cffi-1.15.0-cp37-cp37m-manylinux_2_17_aarch64.manylinux2014_aarch64.whl", hash = "sha256:91d77d2a782be4274da750752bb1650a97bfd8f291022b379bb8e01c66b4e96b"},
    {file = "cffi-1.15.0-cp37-cp37m-manylinux_2_17_ppc64le.manylinux2014_ppc64le.whl", hash = "sha256:45db3a33139e9c8f7c09234b5784a5e33d31fd6907800b316decad50af323ff2"},
    {file = "cffi-1.15.0-cp37-cp37m-manylinux_2_17_s390x.manylinux2014_s390x.whl", hash = "sha256:263cc3d821c4ab2213cbe8cd8b355a7f72a8324577dc865ef98487c1aeee2bc7"},
    {file = "cffi-1.15.0-cp37-cp37m-win32.whl", hash = "sha256:17771976e82e9f94976180f76468546834d22a7cc404b17c22df2a2c81db0c66"},
    {file = "cffi-1.15.0-cp37-cp37m-win_amd64.whl", hash = "sha256:3415c89f9204ee60cd09b235810be700e993e343a408693e80ce7f6a40108029"},
    {file = "cffi-1.15.0-cp38-cp38-macosx_10_9_x86_64.whl", hash = "sha256:4238e6dab5d6a8ba812de994bbb0a79bddbdf80994e4ce802b6f6f3142fcc880"},
    {file = "cffi-1.15.0-cp38-cp38-manylinux_2_12_i686.manylinux2010_i686.whl", hash = "sha256:0808014eb713677ec1292301ea4c81ad277b6cdf2fdd90fd540af98c0b101d20"},
    {file = "cffi-1.15.0-cp38-cp38-manylinux_2_12_x86_64.manylinux2010_x86_64.whl", hash = "sha256:57e9ac9ccc3101fac9d6014fba037473e4358ef4e89f8e181f8951a2c0162024"},
    {file = "cffi-1.15.0-cp38-cp38-manylinux_2_17_aarch64.manylinux2014_aarch64.whl", hash = "sha256:8b6c2ea03845c9f501ed1313e78de148cd3f6cad741a75d43a29b43da27f2e1e"},
    {file = "cffi-1.15.0-cp38-cp38-manylinux_2_17_ppc64le.manylinux2014_ppc64le.whl", hash = "sha256:10dffb601ccfb65262a27233ac273d552ddc4d8ae1bf93b21c94b8511bffe728"},
    {file = "cffi-1.15.0-cp38-cp38-manylinux_2_17_s390x.manylinux2014_s390x.whl", hash = "sha256:786902fb9ba7433aae840e0ed609f45c7bcd4e225ebb9c753aa39725bb3e6ad6"},
    {file = "cffi-1.15.0-cp38-cp38-win32.whl", hash = "sha256:da5db4e883f1ce37f55c667e5c0de439df76ac4cb55964655906306918e7363c"},
    {file = "cffi-1.15.0-cp38-cp38-win_amd64.whl", hash = "sha256:181dee03b1170ff1969489acf1c26533710231c58f95534e3edac87fff06c443"},
    {file = "cffi-1.15.0-cp39-cp39-macosx_10_9_x86_64.whl", hash = "sha256:45e8636704eacc432a206ac7345a5d3d2c62d95a507ec70d62f23cd91770482a"},
    {file = "cffi-1.15.0-cp39-cp39-macosx_11_0_arm64.whl", hash = "sha256:31fb708d9d7c3f49a60f04cf5b119aeefe5644daba1cd2a0fe389b674fd1de37"},
    {file = "cffi-1.15.0-cp39-cp39-manylinux_2_12_i686.manylinux2010_i686.whl", hash = "sha256:6dc2737a3674b3e344847c8686cf29e500584ccad76204efea14f451d4cc669a"},
    {file = "cffi-1.15.0-cp39-cp39-manylinux_2_12_x86_64.manylinux2010_x86_64.whl", hash = "sha256:74fdfdbfdc48d3f47148976f49fab3251e550a8720bebc99bf1483f5bfb5db3e"},
    {file = "cffi-1.15.0-cp39-cp39-manylinux_2_17_aarch64.manylinux2014_aarch64.whl", hash = "sha256:ffaa5c925128e29efbde7301d8ecaf35c8c60ffbcd6a1ffd3a552177c8e5e796"},
    {file = "cffi-1.15.0-cp39-cp39-manylinux_2_17_ppc64le.manylinux2014_ppc64le.whl", hash = "sha256:3f7d084648d77af029acb79a0ff49a0ad7e9d09057a9bf46596dac9514dc07df"},
    {file = "cffi-1.15.0-cp39-cp39-manylinux_2_17_s390x.manylinux2014_s390x.whl", hash = "sha256:ef1f279350da2c586a69d32fc8733092fd32cc8ac95139a00377841f59a3f8d8"},
    {file = "cffi-1.15.0-cp39-cp39-win32.whl", hash = "sha256:2a23af14f408d53d5e6cd4e3d9a24ff9e05906ad574822a10563efcef137979a"},
    {file = "cffi-1.15.0-cp39-cp39-win_amd64.whl", hash = "sha256:3773c4d81e6e818df2efbc7dd77325ca0dcb688116050fb2b3011218eda36139"},
    {file = "cffi-1.15.0.tar.gz", hash = "sha256:920f0d66a896c2d99f0adbb391f990a84091179542c205fa53ce5787aff87954"},
]
chardet = [
    {file = "chardet-3.0.4-py2.py3-none-any.whl", hash = "sha256:fc323ffcaeaed0e0a02bf4d117757b98aed530d9ed4531e3e15460124c106691"},
    {file = "chardet-3.0.4.tar.gz", hash = "sha256:84ab92ed1c4d4f16916e05906b6b75a6c0fb5db821cc65e70cbd64a3e2a5eaae"},
=======
charset-normalizer = [
    {file = "charset-normalizer-2.0.12.tar.gz", hash = "sha256:2857e29ff0d34db842cd7ca3230549d1a697f96ee6d3fb071cfa6c7393832597"},
    {file = "charset_normalizer-2.0.12-py3-none-any.whl", hash = "sha256:6881edbebdb17b39b4eaaa821b438bf6eddffb4468cf344f09f89def34a8b1df"},
>>>>>>> 281500ed
]
click = [
    {file = "click-7.1.2-py2.py3-none-any.whl", hash = "sha256:dacca89f4bfadd5de3d7489b7c8a566eee0d3676333fbb50030263894c38c0dc"},
    {file = "click-7.1.2.tar.gz", hash = "sha256:d2b5255c7c6349bc1bd1e59e08cd12acbbd63ce649f2588755783aa94dfb6b1a"},
]
colorama = [
    {file = "colorama-0.4.3-py2.py3-none-any.whl", hash = "sha256:7d73d2a99753107a36ac6b455ee49046802e59d9d076ef8e47b61499fa29afff"},
    {file = "colorama-0.4.3.tar.gz", hash = "sha256:e96da0d330793e2cb9485e9ddfd918d456036c7149416295932478192f4436a1"},
]
commonmark = [
    {file = "commonmark-0.9.1-py2.py3-none-any.whl", hash = "sha256:da2f38c92590f83de410ba1a3cbceafbc74fee9def35f9251ba9a971d6d66fd9"},
    {file = "commonmark-0.9.1.tar.gz", hash = "sha256:452f9dc859be7f06631ddcb328b6919c67984aca654e5fefb3914d54691aed60"},
]
cycler = [
    {file = "cycler-0.10.0-py2.py3-none-any.whl", hash = "sha256:1d8a5ae1ff6c5cf9b93e8811e581232ad8920aeec647c37316ceac982b08cb2d"},
    {file = "cycler-0.10.0.tar.gz", hash = "sha256:cd7b2d1018258d7247a71425e9f26463dfb444d411c39569972f4ce586b0c9d8"},
]
decorator = [
    {file = "decorator-4.4.2-py2.py3-none-any.whl", hash = "sha256:41fa54c2a0cc4ba648be4fd43cff00aedf5b9465c9bf18d64325bc225f08f760"},
    {file = "decorator-4.4.2.tar.gz", hash = "sha256:e3a62f0520172440ca0dcc823749319382e377f37f140a0b99ef45fecb84bfe7"},
]
defusedxml = [
    {file = "defusedxml-0.6.0-py2.py3-none-any.whl", hash = "sha256:6687150770438374ab581bb7a1b327a847dd9c5749e396102de3fad4e8a3ef93"},
    {file = "defusedxml-0.6.0.tar.gz", hash = "sha256:f684034d135af4c6cbb949b8a4d2ed61634515257a67299e5f940fbaa34377f5"},
]
docutils = [
    {file = "docutils-0.16-py2.py3-none-any.whl", hash = "sha256:0c5b78adfbf7762415433f5515cd5c9e762339e23369dbe8000d84a4bf4ab3af"},
    {file = "docutils-0.16.tar.gz", hash = "sha256:c2de3a60e9e7d07be26b7f2b00ca0309c207e06c100f9cc2a94931fc75a478fc"},
]
entrypoints = [
    {file = "entrypoints-0.3-py2.py3-none-any.whl", hash = "sha256:589f874b313739ad35be6e0cd7efde2a4e9b6fea91edcc34e58ecbb8dbe56d19"},
    {file = "entrypoints-0.3.tar.gz", hash = "sha256:c70dd71abe5a8c85e55e12c19bd91ccfeec11a6e99044204511f9ed547d48451"},
]
flake8 = [
    {file = "flake8-3.8.4-py2.py3-none-any.whl", hash = "sha256:749dbbd6bfd0cf1318af27bf97a14e28e5ff548ef8e5b1566ccfb25a11e7c839"},
    {file = "flake8-3.8.4.tar.gz", hash = "sha256:aadae8761ec651813c24be05c6f7b4680857ef6afaae4651a4eccaef97ce6c3b"},
]
funcparserlib = [
    {file = "funcparserlib-0.3.6.tar.gz", hash = "sha256:b7992eac1a3eb97b3d91faa342bfda0729e990bd8a43774c1592c091e563c91d"},
]
idna = [
    {file = "idna-2.9-py2.py3-none-any.whl", hash = "sha256:a068a21ceac8a4d63dbfd964670474107f541babbd2250d61922f029858365fa"},
    {file = "idna-2.9.tar.gz", hash = "sha256:7588d1c14ae4c77d74036e8c22ff447b26d0fde8f007354fd48a7814db15b7cb"},
]
imagesize = [
    {file = "imagesize-1.2.0-py2.py3-none-any.whl", hash = "sha256:6965f19a6a2039c7d48bca7dba2473069ff854c36ae6f19d2cde309d998228a1"},
    {file = "imagesize-1.2.0.tar.gz", hash = "sha256:b1f6b5a4eab1f73479a50fb79fcf729514a900c341d8503d62a62dbc4127a2b1"},
]
ipykernel = [
    {file = "ipykernel-5.2.1-py3-none-any.whl", hash = "sha256:003c9c1ab6ff87d11f531fee2b9ca59affab19676fc6b2c21da329aef6e73499"},
    {file = "ipykernel-5.2.1.tar.gz", hash = "sha256:2937373c356fa5b634edb175c5ea0e4b25de8008f7c194f2d49cfbd1f9c970a8"},
]
ipython = [
    {file = "ipython-7.16.3-py3-none-any.whl", hash = "sha256:c0427ed8bc33ac481faf9d3acf7e84e0010cdaada945e0badd1e2e74cc075833"},
    {file = "ipython-7.16.3.tar.gz", hash = "sha256:5ac47dc9af66fc2f5530c12069390877ae372ac905edca75a92a6e363b5d7caa"},
]
ipython-genutils = [
    {file = "ipython_genutils-0.2.0-py2.py3-none-any.whl", hash = "sha256:72dd37233799e619666c9f639a9da83c34013a73e8bbc79a7a6348d93c61fab8"},
    {file = "ipython_genutils-0.2.0.tar.gz", hash = "sha256:eb2e116e75ecef9d4d228fdc66af54269afa26ab4463042e33785b887c628ba8"},
]
jedi = [
    {file = "jedi-0.17.0-py2.py3-none-any.whl", hash = "sha256:cd60c93b71944d628ccac47df9a60fec53150de53d42dc10a7fc4b5ba6aae798"},
    {file = "jedi-0.17.0.tar.gz", hash = "sha256:df40c97641cb943661d2db4c33c2e1ff75d491189423249e989bcea4464f3030"},
]
jinja2 = [
    {file = "Jinja2-2.11.2-py2.py3-none-any.whl", hash = "sha256:f0a4641d3cf955324a89c04f3d94663aa4d638abe8f733ecd3582848e1c37035"},
    {file = "Jinja2-2.11.2.tar.gz", hash = "sha256:89aab215427ef59c34ad58735269eb58b1a5808103067f7bb9d5836c651b3bb0"},
]
joblib = [
    {file = "joblib-0.15.1-py3-none-any.whl", hash = "sha256:6825784ffda353cc8a1be573118085789e5b5d29401856b35b756645ab5aecb5"},
    {file = "joblib-0.15.1.tar.gz", hash = "sha256:61e49189c84b3c5d99a969d314853f4d1d263316cc694bec17548ebaa9c47b6e"},
]
json5 = [
    {file = "json5-0.9.4-py2.py3-none-any.whl", hash = "sha256:4e0fc461b5508196a3ddb3b981dc677805923b86d6eb603c7f58f2459ab1458f"},
    {file = "json5-0.9.4.tar.gz", hash = "sha256:2ebfad1cd502dca6aecab5b5c36a21c732c3461ddbc412fb0e9a52b07ddfe586"},
]
jsonschema = [
    {file = "jsonschema-3.2.0-py2.py3-none-any.whl", hash = "sha256:4e5b3cf8216f577bee9ce139cbe72eca3ea4f292ec60928ff24758ce626cd163"},
    {file = "jsonschema-3.2.0.tar.gz", hash = "sha256:c8a85b28d377cc7737e46e2d9f2b4f44ee3c0e1deac6bf46ddefc7187d30797a"},
]
jupyter-client = [
    {file = "jupyter_client-7.1.2-py3-none-any.whl", hash = "sha256:d56f1c57bef42ff31e61b1185d3348a5b2bcde7c9a05523ae4dbe5ee0871797c"},
    {file = "jupyter_client-7.1.2.tar.gz", hash = "sha256:4ea61033726c8e579edb55626d8ee2e6bf0a83158ddf3751b8dd46b2c5cd1e96"},
]
jupyter-core = [
    {file = "jupyter_core-4.6.3-py2.py3-none-any.whl", hash = "sha256:a4ee613c060fe5697d913416fc9d553599c05e4492d58fac1192c9a6844abb21"},
    {file = "jupyter_core-4.6.3.tar.gz", hash = "sha256:394fd5dd787e7c8861741880bdf8a00ce39f95de5d18e579c74b882522219e7e"},
]
jupyterlab = [
    {file = "jupyterlab-2.2.10-py3-none-any.whl", hash = "sha256:b51fbd28b93f22d310207b8720ba3ee7e56da8bdf281fa2b92843680932f7262"},
    {file = "jupyterlab-2.2.10.tar.gz", hash = "sha256:802a57815a6af0f42dfd19a1b6b5d526f0605f1422c2d395cf837141975321e2"},
]
jupyterlab-pygments = [
    {file = "jupyterlab_pygments-0.2.2-py2.py3-none-any.whl", hash = "sha256:2405800db07c9f770863bcf8049a529c3dd4d3e28536638bd7c1c01d2748309f"},
    {file = "jupyterlab_pygments-0.2.2.tar.gz", hash = "sha256:7405d7fde60819d905a9fa8ce89e4cd830e318cdad22a0030f7a901da705585d"},
]
jupyterlab-server = [
    {file = "jupyterlab_server-1.2.0-py3-none-any.whl", hash = "sha256:55d256077bf13e5bc9e8fbd5aac51bef82f6315111cec6b712b9a5ededbba924"},
    {file = "jupyterlab_server-1.2.0.tar.gz", hash = "sha256:5431d9dde96659364b7cc877693d5d21e7b80cea7ae3959ecc2b87518e5f5d8c"},
]
kiwisolver = [
    {file = "kiwisolver-1.2.0-cp36-cp36m-macosx_10_9_x86_64.whl", hash = "sha256:443c2320520eda0a5b930b2725b26f6175ca4453c61f739fef7a5847bd262f74"},
    {file = "kiwisolver-1.2.0-cp36-cp36m-manylinux1_i686.whl", hash = "sha256:efcf3397ae1e3c3a4a0a0636542bcad5adad3b1dd3e8e629d0b6e201347176c8"},
    {file = "kiwisolver-1.2.0-cp36-cp36m-manylinux1_x86_64.whl", hash = "sha256:fccefc0d36a38c57b7bd233a9b485e2f1eb71903ca7ad7adacad6c28a56d62d2"},
    {file = "kiwisolver-1.2.0-cp36-cp36m-manylinux2014_aarch64.whl", hash = "sha256:be046da49fbc3aa9491cc7296db7e8d27bcf0c3d5d1a40259c10471b014e4e0c"},
    {file = "kiwisolver-1.2.0-cp36-none-win32.whl", hash = "sha256:60a78858580761fe611d22127868f3dc9f98871e6fdf0a15cc4203ed9ba6179b"},
    {file = "kiwisolver-1.2.0-cp36-none-win_amd64.whl", hash = "sha256:556da0a5f60f6486ec4969abbc1dd83cf9b5c2deadc8288508e55c0f5f87d29c"},
    {file = "kiwisolver-1.2.0-cp37-cp37m-macosx_10_9_x86_64.whl", hash = "sha256:7cc095a4661bdd8a5742aaf7c10ea9fac142d76ff1770a0f84394038126d8fc7"},
    {file = "kiwisolver-1.2.0-cp37-cp37m-manylinux1_i686.whl", hash = "sha256:c955791d80e464da3b471ab41eb65cf5a40c15ce9b001fdc5bbc241170de58ec"},
    {file = "kiwisolver-1.2.0-cp37-cp37m-manylinux1_x86_64.whl", hash = "sha256:603162139684ee56bcd57acc74035fceed7dd8d732f38c0959c8bd157f913fec"},
    {file = "kiwisolver-1.2.0-cp37-cp37m-manylinux2014_aarch64.whl", hash = "sha256:63f55f490b958b6299e4e5bdac66ac988c3d11b7fafa522800359075d4fa56d1"},
    {file = "kiwisolver-1.2.0-cp37-none-win32.whl", hash = "sha256:03662cbd3e6729f341a97dd2690b271e51a67a68322affab12a5b011344b973c"},
    {file = "kiwisolver-1.2.0-cp37-none-win_amd64.whl", hash = "sha256:4eadb361baf3069f278b055e3bb53fa189cea2fd02cb2c353b7a99ebb4477ef1"},
    {file = "kiwisolver-1.2.0-cp38-cp38-macosx_10_9_x86_64.whl", hash = "sha256:c31bc3c8e903d60a1ea31a754c72559398d91b5929fcb329b1c3a3d3f6e72113"},
    {file = "kiwisolver-1.2.0-cp38-cp38-manylinux1_i686.whl", hash = "sha256:d52b989dc23cdaa92582ceb4af8d5bcc94d74b2c3e64cd6785558ec6a879793e"},
    {file = "kiwisolver-1.2.0-cp38-cp38-manylinux1_x86_64.whl", hash = "sha256:e586b28354d7b6584d8973656a7954b1c69c93f708c0c07b77884f91640b7657"},
    {file = "kiwisolver-1.2.0-cp38-cp38-manylinux2014_aarch64.whl", hash = "sha256:38d05c9ecb24eee1246391820ed7137ac42a50209c203c908154782fced90e44"},
    {file = "kiwisolver-1.2.0-cp38-none-win32.whl", hash = "sha256:d069ef4b20b1e6b19f790d00097a5d5d2c50871b66d10075dab78938dc2ee2cf"},
    {file = "kiwisolver-1.2.0-cp38-none-win_amd64.whl", hash = "sha256:18d749f3e56c0480dccd1714230da0f328e6e4accf188dd4e6884bdd06bf02dd"},
    {file = "kiwisolver-1.2.0.tar.gz", hash = "sha256:247800260cd38160c362d211dcaf4ed0f7816afb5efe56544748b21d6ad6d17f"},
]
markupsafe = [
    {file = "MarkupSafe-1.1.1-cp27-cp27m-macosx_10_6_intel.whl", hash = "sha256:09027a7803a62ca78792ad89403b1b7a73a01c8cb65909cd876f7fcebd79b161"},
    {file = "MarkupSafe-1.1.1-cp27-cp27m-manylinux1_i686.whl", hash = "sha256:e249096428b3ae81b08327a63a485ad0878de3fb939049038579ac0ef61e17e7"},
    {file = "MarkupSafe-1.1.1-cp27-cp27m-manylinux1_x86_64.whl", hash = "sha256:500d4957e52ddc3351cabf489e79c91c17f6e0899158447047588650b5e69183"},
    {file = "MarkupSafe-1.1.1-cp27-cp27m-win32.whl", hash = "sha256:b2051432115498d3562c084a49bba65d97cf251f5a331c64a12ee7e04dacc51b"},
    {file = "MarkupSafe-1.1.1-cp27-cp27m-win_amd64.whl", hash = "sha256:98c7086708b163d425c67c7a91bad6e466bb99d797aa64f965e9d25c12111a5e"},
    {file = "MarkupSafe-1.1.1-cp27-cp27mu-manylinux1_i686.whl", hash = "sha256:cd5df75523866410809ca100dc9681e301e3c27567cf498077e8551b6d20e42f"},
    {file = "MarkupSafe-1.1.1-cp27-cp27mu-manylinux1_x86_64.whl", hash = "sha256:43a55c2930bbc139570ac2452adf3d70cdbb3cfe5912c71cdce1c2c6bbd9c5d1"},
    {file = "MarkupSafe-1.1.1-cp34-cp34m-macosx_10_6_intel.whl", hash = "sha256:1027c282dad077d0bae18be6794e6b6b8c91d58ed8a8d89a89d59693b9131db5"},
    {file = "MarkupSafe-1.1.1-cp34-cp34m-manylinux1_i686.whl", hash = "sha256:62fe6c95e3ec8a7fad637b7f3d372c15ec1caa01ab47926cfdf7a75b40e0eac1"},
    {file = "MarkupSafe-1.1.1-cp34-cp34m-manylinux1_x86_64.whl", hash = "sha256:88e5fcfb52ee7b911e8bb6d6aa2fd21fbecc674eadd44118a9cc3863f938e735"},
    {file = "MarkupSafe-1.1.1-cp34-cp34m-win32.whl", hash = "sha256:ade5e387d2ad0d7ebf59146cc00c8044acbd863725f887353a10df825fc8ae21"},
    {file = "MarkupSafe-1.1.1-cp34-cp34m-win_amd64.whl", hash = "sha256:09c4b7f37d6c648cb13f9230d847adf22f8171b1ccc4d5682398e77f40309235"},
    {file = "MarkupSafe-1.1.1-cp35-cp35m-macosx_10_6_intel.whl", hash = "sha256:79855e1c5b8da654cf486b830bd42c06e8780cea587384cf6545b7d9ac013a0b"},
    {file = "MarkupSafe-1.1.1-cp35-cp35m-manylinux1_i686.whl", hash = "sha256:c8716a48d94b06bb3b2524c2b77e055fb313aeb4ea620c8dd03a105574ba704f"},
    {file = "MarkupSafe-1.1.1-cp35-cp35m-manylinux1_x86_64.whl", hash = "sha256:7c1699dfe0cf8ff607dbdcc1e9b9af1755371f92a68f706051cc8c37d447c905"},
    {file = "MarkupSafe-1.1.1-cp35-cp35m-win32.whl", hash = "sha256:6dd73240d2af64df90aa7c4e7481e23825ea70af4b4922f8ede5b9e35f78a3b1"},
    {file = "MarkupSafe-1.1.1-cp35-cp35m-win_amd64.whl", hash = "sha256:9add70b36c5666a2ed02b43b335fe19002ee5235efd4b8a89bfcf9005bebac0d"},
    {file = "MarkupSafe-1.1.1-cp36-cp36m-macosx_10_6_intel.whl", hash = "sha256:24982cc2533820871eba85ba648cd53d8623687ff11cbb805be4ff7b4c971aff"},
    {file = "MarkupSafe-1.1.1-cp36-cp36m-macosx_10_9_x86_64.whl", hash = "sha256:d53bc011414228441014aa71dbec320c66468c1030aae3a6e29778a3382d96e5"},
    {file = "MarkupSafe-1.1.1-cp36-cp36m-manylinux1_i686.whl", hash = "sha256:00bc623926325b26bb9605ae9eae8a215691f33cae5df11ca5424f06f2d1f473"},
    {file = "MarkupSafe-1.1.1-cp36-cp36m-manylinux1_x86_64.whl", hash = "sha256:717ba8fe3ae9cc0006d7c451f0bb265ee07739daf76355d06366154ee68d221e"},
    {file = "MarkupSafe-1.1.1-cp36-cp36m-manylinux2010_i686.whl", hash = "sha256:3b8a6499709d29c2e2399569d96719a1b21dcd94410a586a18526b143ec8470f"},
    {file = "MarkupSafe-1.1.1-cp36-cp36m-manylinux2010_x86_64.whl", hash = "sha256:84dee80c15f1b560d55bcfe6d47b27d070b4681c699c572af2e3c7cc90a3b8e0"},
    {file = "MarkupSafe-1.1.1-cp36-cp36m-manylinux2014_aarch64.whl", hash = "sha256:b1dba4527182c95a0db8b6060cc98ac49b9e2f5e64320e2b56e47cb2831978c7"},
    {file = "MarkupSafe-1.1.1-cp36-cp36m-win32.whl", hash = "sha256:535f6fc4d397c1563d08b88e485c3496cf5784e927af890fb3c3aac7f933ec66"},
    {file = "MarkupSafe-1.1.1-cp36-cp36m-win_amd64.whl", hash = "sha256:b1282f8c00509d99fef04d8ba936b156d419be841854fe901d8ae224c59f0be5"},
    {file = "MarkupSafe-1.1.1-cp37-cp37m-macosx_10_6_intel.whl", hash = "sha256:8defac2f2ccd6805ebf65f5eeb132adcf2ab57aa11fdf4c0dd5169a004710e7d"},
    {file = "MarkupSafe-1.1.1-cp37-cp37m-macosx_10_9_x86_64.whl", hash = "sha256:bf5aa3cbcfdf57fa2ee9cd1822c862ef23037f5c832ad09cfea57fa846dec193"},
    {file = "MarkupSafe-1.1.1-cp37-cp37m-manylinux1_i686.whl", hash = "sha256:46c99d2de99945ec5cb54f23c8cd5689f6d7177305ebff350a58ce5f8de1669e"},
    {file = "MarkupSafe-1.1.1-cp37-cp37m-manylinux1_x86_64.whl", hash = "sha256:ba59edeaa2fc6114428f1637ffff42da1e311e29382d81b339c1817d37ec93c6"},
    {file = "MarkupSafe-1.1.1-cp37-cp37m-manylinux2010_i686.whl", hash = "sha256:6fffc775d90dcc9aed1b89219549b329a9250d918fd0b8fa8d93d154918422e1"},
    {file = "MarkupSafe-1.1.1-cp37-cp37m-manylinux2010_x86_64.whl", hash = "sha256:a6a744282b7718a2a62d2ed9d993cad6f5f585605ad352c11de459f4108df0a1"},
    {file = "MarkupSafe-1.1.1-cp37-cp37m-manylinux2014_aarch64.whl", hash = "sha256:195d7d2c4fbb0ee8139a6cf67194f3973a6b3042d742ebe0a9ed36d8b6f0c07f"},
    {file = "MarkupSafe-1.1.1-cp37-cp37m-win32.whl", hash = "sha256:b00c1de48212e4cc9603895652c5c410df699856a2853135b3967591e4beebc2"},
    {file = "MarkupSafe-1.1.1-cp37-cp37m-win_amd64.whl", hash = "sha256:9bf40443012702a1d2070043cb6291650a0841ece432556f784f004937f0f32c"},
    {file = "MarkupSafe-1.1.1-cp38-cp38-macosx_10_9_x86_64.whl", hash = "sha256:6788b695d50a51edb699cb55e35487e430fa21f1ed838122d722e0ff0ac5ba15"},
    {file = "MarkupSafe-1.1.1-cp38-cp38-manylinux1_i686.whl", hash = "sha256:cdb132fc825c38e1aeec2c8aa9338310d29d337bebbd7baa06889d09a60a1fa2"},
    {file = "MarkupSafe-1.1.1-cp38-cp38-manylinux1_x86_64.whl", hash = "sha256:13d3144e1e340870b25e7b10b98d779608c02016d5184cfb9927a9f10c689f42"},
    {file = "MarkupSafe-1.1.1-cp38-cp38-manylinux2010_i686.whl", hash = "sha256:acf08ac40292838b3cbbb06cfe9b2cb9ec78fce8baca31ddb87aaac2e2dc3bc2"},
    {file = "MarkupSafe-1.1.1-cp38-cp38-manylinux2010_x86_64.whl", hash = "sha256:d9be0ba6c527163cbed5e0857c451fcd092ce83947944d6c14bc95441203f032"},
    {file = "MarkupSafe-1.1.1-cp38-cp38-manylinux2014_aarch64.whl", hash = "sha256:caabedc8323f1e93231b52fc32bdcde6db817623d33e100708d9a68e1f53b26b"},
    {file = "MarkupSafe-1.1.1-cp38-cp38-win32.whl", hash = "sha256:596510de112c685489095da617b5bcbbac7dd6384aeebeda4df6025d0256a81b"},
    {file = "MarkupSafe-1.1.1-cp38-cp38-win_amd64.whl", hash = "sha256:e8313f01ba26fbbe36c7be1966a7b7424942f670f38e666995b88d012765b9be"},
    {file = "MarkupSafe-1.1.1-cp39-cp39-macosx_10_9_x86_64.whl", hash = "sha256:d73a845f227b0bfe8a7455ee623525ee656a9e2e749e4742706d80a6065d5e2c"},
    {file = "MarkupSafe-1.1.1-cp39-cp39-manylinux1_i686.whl", hash = "sha256:98bae9582248d6cf62321dcb52aaf5d9adf0bad3b40582925ef7c7f0ed85fceb"},
    {file = "MarkupSafe-1.1.1-cp39-cp39-manylinux1_x86_64.whl", hash = "sha256:2beec1e0de6924ea551859edb9e7679da6e4870d32cb766240ce17e0a0ba2014"},
    {file = "MarkupSafe-1.1.1-cp39-cp39-manylinux2010_i686.whl", hash = "sha256:7fed13866cf14bba33e7176717346713881f56d9d2bcebab207f7a036f41b850"},
    {file = "MarkupSafe-1.1.1-cp39-cp39-manylinux2010_x86_64.whl", hash = "sha256:6f1e273a344928347c1290119b493a1f0303c52f5a5eae5f16d74f48c15d4a85"},
    {file = "MarkupSafe-1.1.1-cp39-cp39-manylinux2014_aarch64.whl", hash = "sha256:feb7b34d6325451ef96bc0e36e1a6c0c1c64bc1fbec4b854f4529e51887b1621"},
    {file = "MarkupSafe-1.1.1-cp39-cp39-win32.whl", hash = "sha256:22c178a091fc6630d0d045bdb5992d2dfe14e3259760e713c490da5323866c39"},
    {file = "MarkupSafe-1.1.1-cp39-cp39-win_amd64.whl", hash = "sha256:b7d644ddb4dbd407d31ffb699f1d140bc35478da613b441c582aeb7c43838dd8"},
    {file = "MarkupSafe-1.1.1.tar.gz", hash = "sha256:29872e92839765e546828bb7754a68c418d927cd064fd4708fab9fe9c8bb116b"},
]
matplotlib = [
    {file = "matplotlib-3.2.1-cp36-cp36m-macosx_10_9_x86_64.whl", hash = "sha256:e06304686209331f99640642dee08781a9d55c6e32abb45ed54f021f46ccae47"},
    {file = "matplotlib-3.2.1-cp36-cp36m-manylinux1_x86_64.whl", hash = "sha256:ce378047902b7a05546b6485b14df77b2ff207a0054e60c10b5680132090c8ee"},
    {file = "matplotlib-3.2.1-cp36-cp36m-win32.whl", hash = "sha256:2466d4dddeb0f5666fd1e6736cc5287a4f9f7ae6c1a9e0779deff798b28e1d35"},
    {file = "matplotlib-3.2.1-cp36-cp36m-win_amd64.whl", hash = "sha256:f4412241e32d0f8d3713b68d3ca6430190a5e8a7c070f1c07d7833d8c5264398"},
    {file = "matplotlib-3.2.1-cp37-cp37m-macosx_10_9_x86_64.whl", hash = "sha256:e20ba7fb37d4647ac38f3c6d8672dd8b62451ee16173a0711b37ba0ce42bf37d"},
    {file = "matplotlib-3.2.1-cp37-cp37m-manylinux1_x86_64.whl", hash = "sha256:282b3fc8023c4365bad924d1bb442ddc565c2d1635f210b700722776da466ca3"},
    {file = "matplotlib-3.2.1-cp37-cp37m-win32.whl", hash = "sha256:c1cf735970b7cd424502719b44288b21089863aaaab099f55e0283a721aaf781"},
    {file = "matplotlib-3.2.1-cp37-cp37m-win_amd64.whl", hash = "sha256:56d3147714da5c7ac4bc452d041e70e0e0b07c763f604110bd4e2527f320b86d"},
    {file = "matplotlib-3.2.1-cp38-cp38-macosx_10_9_x86_64.whl", hash = "sha256:af14e77829c5b5d5be11858d042d6f2459878f8e296228c7ea13ec1fd308eb68"},
    {file = "matplotlib-3.2.1-cp38-cp38-manylinux1_x86_64.whl", hash = "sha256:aae7d107dc37b4bb72dcc45f70394e6df2e5e92ac4079761aacd0e2ad1d3b1f7"},
    {file = "matplotlib-3.2.1-cp38-cp38-win32.whl", hash = "sha256:d35891a86a4388b6965c2d527b9a9f9e657d9e110b0575ca8a24ba0d4e34b8fc"},
    {file = "matplotlib-3.2.1-cp38-cp38-win_amd64.whl", hash = "sha256:4bb50ee4755271a2017b070984bcb788d483a8ce3132fab68393d1555b62d4ba"},
    {file = "matplotlib-3.2.1-pp373-pypy36_pp73-win32.whl", hash = "sha256:7a9baefad265907c6f0b037c8c35a10cf437f7708c27415a5513cf09ac6d6ddd"},
    {file = "matplotlib-3.2.1.tar.gz", hash = "sha256:ffe2f9cdcea1086fc414e82f42271ecf1976700b8edd16ca9d376189c6d93aee"},
]
mccabe = [
    {file = "mccabe-0.6.1-py2.py3-none-any.whl", hash = "sha256:ab8a6258860da4b6677da4bd2fe5dc2c659cff31b3ee4f7f5d64e79735b80d42"},
    {file = "mccabe-0.6.1.tar.gz", hash = "sha256:dd8d182285a0fe56bace7f45b5e7d1a6ebcbf524e8f3bd87eb0f125271b8831f"},
]
mistune = [
    {file = "mistune-0.8.4-py2.py3-none-any.whl", hash = "sha256:88a1051873018da288eee8538d476dffe1262495144b33ecb586c4ab266bb8d4"},
    {file = "mistune-0.8.4.tar.gz", hash = "sha256:59a3429db53c50b5c6bcc8a07f8848cb00d7dc8bdb431a4ab41920d201d4756e"},
]
more-itertools = [
    {file = "more-itertools-8.3.0.tar.gz", hash = "sha256:558bb897a2232f5e4f8e2399089e35aecb746e1f9191b6584a151647e89267be"},
    {file = "more_itertools-8.3.0-py3-none-any.whl", hash = "sha256:7818f596b1e87be009031c7653d01acc46ed422e6656b394b0f765ce66ed4982"},
]
mypy-extensions = [
    {file = "mypy_extensions-0.4.3-py2.py3-none-any.whl", hash = "sha256:090fedd75945a69ae91ce1303b5824f428daf5a028d2f6ab8a299250a846f15d"},
    {file = "mypy_extensions-0.4.3.tar.gz", hash = "sha256:2d82818f5bb3e369420cb3c4060a7970edba416647068eb4c5343488a6c604a8"},
]
nbclient = [
    {file = "nbclient-0.5.13-py3-none-any.whl", hash = "sha256:47ac905af59379913c1f8f541098d2550153cf8dc58553cbe18c702b181518b0"},
    {file = "nbclient-0.5.13.tar.gz", hash = "sha256:40c52c9b5e3c31faecaee69f202b3f53e38d7c1c563de0fadde9d7eda0fdafe8"},
]
nbconvert = [
    {file = "nbconvert-6.3.0-py3-none-any.whl", hash = "sha256:8f23fbeabda4a500685d788ee091bf22cf34119304314304fb39f16e2fc32f37"},
    {file = "nbconvert-6.3.0.tar.gz", hash = "sha256:5e77d6203854944520105e38f2563a813a4a3708e8563aa598928a3b5ee1081a"},
]
nbformat = [
    {file = "nbformat-5.0.6-py3-none-any.whl", hash = "sha256:276343c78a9660ab2a63c28cc33da5f7c58c092b3f3a40b6017ae2ce6689320d"},
    {file = "nbformat-5.0.6.tar.gz", hash = "sha256:049af048ed76b95c3c44043620c17e56bc001329e07f83fec4f177f0e3d7b757"},
]
nest-asyncio = [
    {file = "nest_asyncio-1.5.5-py3-none-any.whl", hash = "sha256:b98e3ec1b246135e4642eceffa5a6c23a3ab12c82ff816a92c612d68205813b2"},
    {file = "nest_asyncio-1.5.5.tar.gz", hash = "sha256:e442291cd942698be619823a17a86a5759eabe1f8613084790de189fe9e16d65"},
]
notebook = [
    {file = "notebook-6.4.12-py3-none-any.whl", hash = "sha256:8c07a3bb7640e371f8a609bdbb2366a1976c6a2589da8ef917f761a61e3ad8b1"},
    {file = "notebook-6.4.12.tar.gz", hash = "sha256:6268c9ec9048cff7a45405c990c29ac9ca40b0bc3ec29263d218c5e01f2b4e86"},
]
numpy = [
    {file = "numpy-1.21.0-cp37-cp37m-macosx_10_9_x86_64.whl", hash = "sha256:d5caa946a9f55511e76446e170bdad1d12d6b54e17a2afe7b189112ed4412bb8"},
    {file = "numpy-1.21.0-cp37-cp37m-manylinux_2_12_i686.manylinux2010_i686.whl", hash = "sha256:ac4fd578322842dbda8d968e3962e9f22e862b6ec6e3378e7415625915e2da4d"},
    {file = "numpy-1.21.0-cp37-cp37m-manylinux_2_12_x86_64.manylinux2010_x86_64.whl", hash = "sha256:598fe100b2948465cf3ed64b1a326424b5e4be2670552066e17dfaa67246011d"},
    {file = "numpy-1.21.0-cp37-cp37m-manylinux_2_17_aarch64.manylinux2014_aarch64.whl", hash = "sha256:7c55407f739f0bfcec67d0df49103f9333edc870061358ac8a8c9e37ea02fcd2"},
    {file = "numpy-1.21.0-cp37-cp37m-manylinux_2_5_i686.manylinux1_i686.whl", hash = "sha256:75579acbadbf74e3afd1153da6177f846212ea2a0cc77de53523ae02c9256513"},
    {file = "numpy-1.21.0-cp37-cp37m-manylinux_2_5_x86_64.manylinux1_x86_64.whl", hash = "sha256:cc367c86eb87e5b7c9592935620f22d13b090c609f1b27e49600cd033b529f54"},
    {file = "numpy-1.21.0-cp37-cp37m-win32.whl", hash = "sha256:d89b0dc7f005090e32bb4f9bf796e1dcca6b52243caf1803fdd2b748d8561f63"},
    {file = "numpy-1.21.0-cp37-cp37m-win_amd64.whl", hash = "sha256:eda2829af498946c59d8585a9fd74da3f810866e05f8df03a86f70079c7531dd"},
    {file = "numpy-1.21.0-cp38-cp38-macosx_10_9_universal2.whl", hash = "sha256:1a784e8ff7ea2a32e393cc53eb0003eca1597c7ca628227e34ce34eb11645a0e"},
    {file = "numpy-1.21.0-cp38-cp38-macosx_10_9_x86_64.whl", hash = "sha256:bba474a87496d96e61461f7306fba2ebba127bed7836212c360f144d1e72ac54"},
    {file = "numpy-1.21.0-cp38-cp38-macosx_11_0_arm64.whl", hash = "sha256:fd0a359c1c17f00cb37de2969984a74320970e0ceef4808c32e00773b06649d9"},
    {file = "numpy-1.21.0-cp38-cp38-manylinux_2_12_i686.manylinux2010_i686.whl", hash = "sha256:e4d5a86a5257843a18fb1220c5f1c199532bc5d24e849ed4b0289fb59fbd4d8f"},
    {file = "numpy-1.21.0-cp38-cp38-manylinux_2_12_x86_64.manylinux2010_x86_64.whl", hash = "sha256:620732f42259eb2c4642761bd324462a01cdd13dd111740ce3d344992dd8492f"},
    {file = "numpy-1.21.0-cp38-cp38-manylinux_2_17_aarch64.manylinux2014_aarch64.whl", hash = "sha256:b9205711e5440954f861ceeea8f1b415d7dd15214add2e878b4d1cf2bcb1a914"},
    {file = "numpy-1.21.0-cp38-cp38-manylinux_2_5_i686.manylinux1_i686.whl", hash = "sha256:ad09f55cc95ed8d80d8ab2052f78cc21cb231764de73e229140d81ff49d8145e"},
    {file = "numpy-1.21.0-cp38-cp38-manylinux_2_5_x86_64.manylinux1_x86_64.whl", hash = "sha256:a1f2fb2da242568af0271455b89aee0f71e4e032086ee2b4c5098945d0e11cf6"},
    {file = "numpy-1.21.0-cp38-cp38-win32.whl", hash = "sha256:e58ddb53a7b4959932f5582ac455ff90dcb05fac3f8dcc8079498d43afbbde6c"},
    {file = "numpy-1.21.0-cp38-cp38-win_amd64.whl", hash = "sha256:d2910d0a075caed95de1a605df00ee03b599de5419d0b95d55342e9a33ad1fb3"},
    {file = "numpy-1.21.0-cp39-cp39-macosx_10_9_universal2.whl", hash = "sha256:a290989cd671cd0605e9c91a70e6df660f73ae87484218e8285c6522d29f6e38"},
    {file = "numpy-1.21.0-cp39-cp39-macosx_10_9_x86_64.whl", hash = "sha256:3537b967b350ad17633b35c2f4b1a1bbd258c018910b518c30b48c8e41272717"},
    {file = "numpy-1.21.0-cp39-cp39-macosx_11_0_arm64.whl", hash = "sha256:ccc6c650f8700ce1e3a77668bb7c43e45c20ac06ae00d22bdf6760b38958c883"},
    {file = "numpy-1.21.0-cp39-cp39-manylinux_2_12_i686.manylinux2010_i686.whl", hash = "sha256:709884863def34d72b183d074d8ba5cfe042bc3ff8898f1ffad0209161caaa99"},
    {file = "numpy-1.21.0-cp39-cp39-manylinux_2_12_x86_64.manylinux2010_x86_64.whl", hash = "sha256:bebab3eaf0641bba26039fb0b2c5bf9b99407924b53b1ea86e03c32c64ef5aef"},
    {file = "numpy-1.21.0-cp39-cp39-manylinux_2_17_aarch64.manylinux2014_aarch64.whl", hash = "sha256:cf680682ad0a3bef56dae200dbcbac2d57294a73e5b0f9864955e7dd7c2c2491"},
    {file = "numpy-1.21.0-cp39-cp39-win32.whl", hash = "sha256:d95d16204cd51ff1a1c8d5f9958ce90ae190be81d348b514f9be39f878b8044a"},
    {file = "numpy-1.21.0-cp39-cp39-win_amd64.whl", hash = "sha256:2ba579dde0563f47021dcd652253103d6fd66165b18011dce1a0609215b2791e"},
    {file = "numpy-1.21.0-pp37-pypy37_pp73-manylinux_2_12_x86_64.manylinux2010_x86_64.whl", hash = "sha256:3c40e6b860220ed862e8097b8f81c9af6d7405b723f4a7af24a267b46f90e461"},
    {file = "numpy-1.21.0.zip", hash = "sha256:e80fe25cba41c124d04c662f33f6364909b985f2eb5998aaa5ae4b9587242cce"},
]
packaging = [
    {file = "packaging-20.3-py2.py3-none-any.whl", hash = "sha256:82f77b9bee21c1bafbf35a84905d604d5d1223801d639cf3ed140bd651c08752"},
    {file = "packaging-20.3.tar.gz", hash = "sha256:3c292b474fda1671ec57d46d739d072bfd495a4f51ad01a055121d81e952b7a3"},
]
pandas = [
    {file = "pandas-1.0.3-cp36-cp36m-macosx_10_9_x86_64.whl", hash = "sha256:d234bcf669e8b4d6cbcd99e3ce7a8918414520aeb113e2a81aeb02d0a533d7f7"},
    {file = "pandas-1.0.3-cp36-cp36m-manylinux1_i686.whl", hash = "sha256:ca84a44cf727f211752e91eab2d1c6c1ab0f0540d5636a8382a3af428542826e"},
    {file = "pandas-1.0.3-cp36-cp36m-manylinux1_x86_64.whl", hash = "sha256:1fa4bae1a6784aa550a1c9e168422798104a85bf9c77a1063ea77ee6f8452e3a"},
    {file = "pandas-1.0.3-cp36-cp36m-win32.whl", hash = "sha256:863c3e4b7ae550749a0bb77fa22e601a36df9d2905afef34a6965bed092ba9e5"},
    {file = "pandas-1.0.3-cp36-cp36m-win_amd64.whl", hash = "sha256:a210c91a02ec5ff05617a298ad6f137b9f6f5771bf31f2d6b6367d7f71486639"},
    {file = "pandas-1.0.3-cp37-cp37m-macosx_10_9_x86_64.whl", hash = "sha256:11c7cb654cd3a0e9c54d81761b5920cdc86b373510d829461d8f2ed6d5905266"},
    {file = "pandas-1.0.3-cp37-cp37m-manylinux1_i686.whl", hash = "sha256:6597df07ea361231e60c00692d8a8099b519ed741c04e65821e632bc9ccb924c"},
    {file = "pandas-1.0.3-cp37-cp37m-manylinux1_x86_64.whl", hash = "sha256:743bba36e99d4440403beb45a6f4f3a667c090c00394c176092b0b910666189b"},
    {file = "pandas-1.0.3-cp37-cp37m-win32.whl", hash = "sha256:07c1b58936b80eafdfe694ce964ac21567b80a48d972879a359b3ebb2ea76835"},
    {file = "pandas-1.0.3-cp37-cp37m-win_amd64.whl", hash = "sha256:12f492dd840e9db1688126216706aa2d1fcd3f4df68a195f9479272d50054645"},
    {file = "pandas-1.0.3-cp38-cp38-macosx_10_9_x86_64.whl", hash = "sha256:0ebe327fb088df4d06145227a4aa0998e4f80a9e6aed4b61c1f303bdfdf7c722"},
    {file = "pandas-1.0.3-cp38-cp38-manylinux1_i686.whl", hash = "sha256:858a0d890d957ae62338624e4aeaf1de436dba2c2c0772570a686eaca8b4fc85"},
    {file = "pandas-1.0.3-cp38-cp38-manylinux1_x86_64.whl", hash = "sha256:387dc7b3c0424327fe3218f81e05fc27832772a5dffbed385013161be58df90b"},
    {file = "pandas-1.0.3-cp38-cp38-win32.whl", hash = "sha256:167a1315367cea6ec6a5e11e791d9604f8e03f95b57ad227409de35cf850c9c5"},
    {file = "pandas-1.0.3-cp38-cp38-win_amd64.whl", hash = "sha256:1a7c56f1df8d5ad8571fa251b864231f26b47b59cbe41aa5c0983d17dbb7a8e4"},
    {file = "pandas-1.0.3.tar.gz", hash = "sha256:32f42e322fb903d0e189a4c10b75ba70d90958cc4f66a1781ed027f1a1d14586"},
]
pandocfilters = [
    {file = "pandocfilters-1.4.2.tar.gz", hash = "sha256:b3dd70e169bb5449e6bc6ff96aea89c5eea8c5f6ab5e207fc2f521a2cf4a0da9"},
]
parso = [
    {file = "parso-0.7.0-py2.py3-none-any.whl", hash = "sha256:158c140fc04112dc45bca311633ae5033c2c2a7b732fa33d0955bad8152a8dd0"},
    {file = "parso-0.7.0.tar.gz", hash = "sha256:908e9fae2144a076d72ae4e25539143d40b8e3eafbaeae03c1bfe226f4cdf12c"},
]
pathspec = [
    {file = "pathspec-0.8.1-py2.py3-none-any.whl", hash = "sha256:aa0cb481c4041bf52ffa7b0d8fa6cd3e88a2ca4879c533c9153882ee2556790d"},
    {file = "pathspec-0.8.1.tar.gz", hash = "sha256:86379d6b86d75816baba717e64b1a3a3469deb93bb76d613c9ce79edc5cb68fd"},
]
patsy = [
    {file = "patsy-0.5.1-py2.py3-none-any.whl", hash = "sha256:5465be1c0e670c3a965355ec09e9a502bf2c4cbe4875e8528b0221190a8a5d40"},
    {file = "patsy-0.5.1.tar.gz", hash = "sha256:f115cec4201e1465cd58b9866b0b0e7b941caafec129869057405bfe5b5e3991"},
]
pbr = [
    {file = "pbr-5.5.1-py2.py3-none-any.whl", hash = "sha256:b236cde0ac9a6aedd5e3c34517b423cd4fd97ef723849da6b0d2231142d89c00"},
    {file = "pbr-5.5.1.tar.gz", hash = "sha256:5fad80b613c402d5b7df7bd84812548b2a61e9977387a80a5fc5c396492b13c9"},
]
pexpect = [
    {file = "pexpect-4.8.0-py2.py3-none-any.whl", hash = "sha256:0b48a55dcb3c05f3329815901ea4fc1537514d6ba867a152b581d69ae3710937"},
    {file = "pexpect-4.8.0.tar.gz", hash = "sha256:fc65a43959d153d0114afe13997d439c22823a27cefceb5ff35c2178c6784c0c"},
]
pickleshare = [
    {file = "pickleshare-0.7.5-py2.py3-none-any.whl", hash = "sha256:9649af414d74d4df115d5d718f82acb59c9d418196b7b4290ed47a12ce62df56"},
    {file = "pickleshare-0.7.5.tar.gz", hash = "sha256:87683d47965c1da65cdacaf31c8441d12b8044cdec9aca500cd78fc2c683afca"},
]
pillow = [
    {file = "Pillow-9.0.1-1-cp310-cp310-macosx_11_0_arm64.whl", hash = "sha256:a5d24e1d674dd9d72c66ad3ea9131322819ff86250b30dc5821cbafcfa0b96b4"},
    {file = "Pillow-9.0.1-1-cp38-cp38-macosx_11_0_arm64.whl", hash = "sha256:2632d0f846b7c7600edf53c48f8f9f1e13e62f66a6dbc15191029d950bfed976"},
    {file = "Pillow-9.0.1-1-cp39-cp39-macosx_11_0_arm64.whl", hash = "sha256:b9618823bd237c0d2575283f2939655f54d51b4527ec3972907a927acbcc5bfc"},
    {file = "Pillow-9.0.1-cp310-cp310-macosx_10_10_universal2.whl", hash = "sha256:9bfdb82cdfeccec50aad441afc332faf8606dfa5e8efd18a6692b5d6e79f00fd"},
    {file = "Pillow-9.0.1-cp310-cp310-macosx_11_0_arm64.whl", hash = "sha256:5100b45a4638e3c00e4d2320d3193bdabb2d75e79793af7c3eb139e4f569f16f"},
    {file = "Pillow-9.0.1-cp310-cp310-manylinux_2_17_aarch64.manylinux2014_aarch64.whl", hash = "sha256:528a2a692c65dd5cafc130de286030af251d2ee0483a5bf50c9348aefe834e8a"},
    {file = "Pillow-9.0.1-cp310-cp310-manylinux_2_17_i686.manylinux2014_i686.whl", hash = "sha256:0f29d831e2151e0b7b39981756d201f7108d3d215896212ffe2e992d06bfe049"},
    {file = "Pillow-9.0.1-cp310-cp310-manylinux_2_17_x86_64.manylinux2014_x86_64.whl", hash = "sha256:855c583f268edde09474b081e3ddcd5cf3b20c12f26e0d434e1386cc5d318e7a"},
    {file = "Pillow-9.0.1-cp310-cp310-win32.whl", hash = "sha256:d9d7942b624b04b895cb95af03a23407f17646815495ce4547f0e60e0b06f58e"},
    {file = "Pillow-9.0.1-cp310-cp310-win_amd64.whl", hash = "sha256:81c4b81611e3a3cb30e59b0cf05b888c675f97e3adb2c8672c3154047980726b"},
    {file = "Pillow-9.0.1-cp37-cp37m-macosx_10_10_x86_64.whl", hash = "sha256:413ce0bbf9fc6278b2d63309dfeefe452835e1c78398efb431bab0672fe9274e"},
    {file = "Pillow-9.0.1-cp37-cp37m-manylinux_2_17_aarch64.manylinux2014_aarch64.whl", hash = "sha256:80fe64a6deb6fcfdf7b8386f2cf216d329be6f2781f7d90304351811fb591360"},
    {file = "Pillow-9.0.1-cp37-cp37m-manylinux_2_17_i686.manylinux2014_i686.whl", hash = "sha256:cef9c85ccbe9bee00909758936ea841ef12035296c748aaceee535969e27d31b"},
    {file = "Pillow-9.0.1-cp37-cp37m-manylinux_2_17_x86_64.manylinux2014_x86_64.whl", hash = "sha256:1d19397351f73a88904ad1aee421e800fe4bbcd1aeee6435fb62d0a05ccd1030"},
    {file = "Pillow-9.0.1-cp37-cp37m-win32.whl", hash = "sha256:d21237d0cd37acded35154e29aec853e945950321dd2ffd1a7d86fe686814669"},
    {file = "Pillow-9.0.1-cp37-cp37m-win_amd64.whl", hash = "sha256:ede5af4a2702444a832a800b8eb7f0a7a1c0eed55b644642e049c98d589e5092"},
    {file = "Pillow-9.0.1-cp38-cp38-macosx_10_10_x86_64.whl", hash = "sha256:b5b3f092fe345c03bca1e0b687dfbb39364b21ebb8ba90e3fa707374b7915204"},
    {file = "Pillow-9.0.1-cp38-cp38-macosx_11_0_arm64.whl", hash = "sha256:335ace1a22325395c4ea88e00ba3dc89ca029bd66bd5a3c382d53e44f0ccd77e"},
    {file = "Pillow-9.0.1-cp38-cp38-manylinux_2_17_aarch64.manylinux2014_aarch64.whl", hash = "sha256:db6d9fac65bd08cea7f3540b899977c6dee9edad959fa4eaf305940d9cbd861c"},
    {file = "Pillow-9.0.1-cp38-cp38-manylinux_2_17_i686.manylinux2014_i686.whl", hash = "sha256:f154d173286a5d1863637a7dcd8c3437bb557520b01bddb0be0258dcb72696b5"},
    {file = "Pillow-9.0.1-cp38-cp38-manylinux_2_17_x86_64.manylinux2014_x86_64.whl", hash = "sha256:14d4b1341ac07ae07eb2cc682f459bec932a380c3b122f5540432d8977e64eae"},
    {file = "Pillow-9.0.1-cp38-cp38-win32.whl", hash = "sha256:effb7749713d5317478bb3acb3f81d9d7c7f86726d41c1facca068a04cf5bb4c"},
    {file = "Pillow-9.0.1-cp38-cp38-win_amd64.whl", hash = "sha256:7f7609a718b177bf171ac93cea9fd2ddc0e03e84d8fa4e887bdfc39671d46b00"},
    {file = "Pillow-9.0.1-cp39-cp39-macosx_10_10_x86_64.whl", hash = "sha256:80ca33961ced9c63358056bd08403ff866512038883e74f3a4bf88ad3eb66838"},
    {file = "Pillow-9.0.1-cp39-cp39-macosx_11_0_arm64.whl", hash = "sha256:1c3c33ac69cf059bbb9d1a71eeaba76781b450bc307e2291f8a4764d779a6b28"},
    {file = "Pillow-9.0.1-cp39-cp39-manylinux_2_17_aarch64.manylinux2014_aarch64.whl", hash = "sha256:12875d118f21cf35604176872447cdb57b07126750a33748bac15e77f90f1f9c"},
    {file = "Pillow-9.0.1-cp39-cp39-manylinux_2_17_i686.manylinux2014_i686.whl", hash = "sha256:514ceac913076feefbeaf89771fd6febde78b0c4c1b23aaeab082c41c694e81b"},
    {file = "Pillow-9.0.1-cp39-cp39-manylinux_2_17_x86_64.manylinux2014_x86_64.whl", hash = "sha256:d3c5c79ab7dfce6d88f1ba639b77e77a17ea33a01b07b99840d6ed08031cb2a7"},
    {file = "Pillow-9.0.1-cp39-cp39-win32.whl", hash = "sha256:718856856ba31f14f13ba885ff13874be7fefc53984d2832458f12c38205f7f7"},
    {file = "Pillow-9.0.1-cp39-cp39-win_amd64.whl", hash = "sha256:f25ed6e28ddf50de7e7ea99d7a976d6a9c415f03adcaac9c41ff6ff41b6d86ac"},
    {file = "Pillow-9.0.1-pp37-pypy37_pp73-macosx_10_10_x86_64.whl", hash = "sha256:011233e0c42a4a7836498e98c1acf5e744c96a67dd5032a6f666cc1fb97eab97"},
    {file = "Pillow-9.0.1-pp37-pypy37_pp73-manylinux_2_17_i686.manylinux2014_i686.whl", hash = "sha256:253e8a302a96df6927310a9d44e6103055e8fb96a6822f8b7f514bb7ef77de56"},
    {file = "Pillow-9.0.1-pp37-pypy37_pp73-manylinux_2_17_x86_64.manylinux2014_x86_64.whl", hash = "sha256:6295f6763749b89c994fcb6d8a7f7ce03c3992e695f89f00b741b4580b199b7e"},
    {file = "Pillow-9.0.1-pp38-pypy38_pp73-win_amd64.whl", hash = "sha256:a9f44cd7e162ac6191491d7249cceb02b8116b0f7e847ee33f739d7cb1ea1f70"},
    {file = "Pillow-9.0.1.tar.gz", hash = "sha256:6c8bc8238a7dfdaf7a75f5ec5a663f4173f8c367e5a39f87e720495e1eed75fa"},
]
pluggy = [
    {file = "pluggy-0.13.1-py2.py3-none-any.whl", hash = "sha256:966c145cd83c96502c3c3868f50408687b38434af77734af1e9ca461a4081d2d"},
    {file = "pluggy-0.13.1.tar.gz", hash = "sha256:15b2acde666561e1298d71b523007ed7364de07029219b604cf808bfa1c765b0"},
]
prometheus-client = [
    {file = "prometheus_client-0.7.1.tar.gz", hash = "sha256:71cd24a2b3eb335cb800c7159f423df1bd4dcd5171b234be15e3f31ec9f622da"},
]
prompt-toolkit = [
    {file = "prompt_toolkit-3.0.5-py3-none-any.whl", hash = "sha256:df7e9e63aea609b1da3a65641ceaf5bc7d05e0a04de5bd45d05dbeffbabf9e04"},
    {file = "prompt_toolkit-3.0.5.tar.gz", hash = "sha256:563d1a4140b63ff9dd587bda9557cffb2fe73650205ab6f4383092fb882e7dc8"},
]
ptyprocess = [
    {file = "ptyprocess-0.6.0-py2.py3-none-any.whl", hash = "sha256:d7cc528d76e76342423ca640335bd3633420dc1366f258cb31d05e865ef5ca1f"},
    {file = "ptyprocess-0.6.0.tar.gz", hash = "sha256:923f299cc5ad920c68f2bc0bc98b75b9f838b93b599941a6b63ddbc2476394c0"},
]
py = [
    {file = "py-1.8.1-py2.py3-none-any.whl", hash = "sha256:c20fdd83a5dbc0af9efd622bee9a5564e278f6380fffcacc43ba6f43db2813b0"},
    {file = "py-1.8.1.tar.gz", hash = "sha256:5e27081401262157467ad6e7f851b7aa402c5852dbcb3dae06768434de5752aa"},
]
pycodestyle = [
    {file = "pycodestyle-2.6.0-py2.py3-none-any.whl", hash = "sha256:2295e7b2f6b5bd100585ebcb1f616591b652db8a741695b3d8f5d28bdc934367"},
    {file = "pycodestyle-2.6.0.tar.gz", hash = "sha256:c58a7d2815e0e8d7972bf1803331fb0152f867bd89adf8a01dfd55085434192e"},
]
pycparser = [
    {file = "pycparser-2.21-py2.py3-none-any.whl", hash = "sha256:8ee45429555515e1f6b185e78100aea234072576aa43ab53aefcae078162fca9"},
    {file = "pycparser-2.21.tar.gz", hash = "sha256:e644fdec12f7872f86c58ff790da456218b10f863970249516d60a5eaca77206"},
]
pyflakes = [
    {file = "pyflakes-2.2.0-py2.py3-none-any.whl", hash = "sha256:0d94e0e05a19e57a99444b6ddcf9a6eb2e5c68d3ca1e98e90707af8152c90a92"},
    {file = "pyflakes-2.2.0.tar.gz", hash = "sha256:35b2d75ee967ea93b55750aa9edbbf72813e06a66ba54438df2cfac9e3c27fc8"},
]
pygments = [
    {file = "Pygments-2.7.4-py3-none-any.whl", hash = "sha256:bc9591213a8f0e0ca1a5e68a479b4887fdc3e75d0774e5c71c31920c427de435"},
    {file = "Pygments-2.7.4.tar.gz", hash = "sha256:df49d09b498e83c1a73128295860250b0b7edd4c723a32e9bc0d295c7c2ec337"},
]
pyparsing = [
    {file = "pyparsing-2.4.7-py2.py3-none-any.whl", hash = "sha256:ef9d7589ef3c200abe66653d3f1ab1033c3c419ae9b9bdb1240a85b024efc88b"},
    {file = "pyparsing-2.4.7.tar.gz", hash = "sha256:c203ec8783bf771a155b207279b9bccb8dea02d8f0c9e5f8ead507bc3246ecc1"},
]
pyrsistent = [
    {file = "pyrsistent-0.16.0.tar.gz", hash = "sha256:28669905fe725965daa16184933676547c5bb40a5153055a8dee2a4bd7933ad3"},
]
pytest = [
    {file = "pytest-5.4.2-py3-none-any.whl", hash = "sha256:95c710d0a72d91c13fae35dce195633c929c3792f54125919847fdcdf7caa0d3"},
    {file = "pytest-5.4.2.tar.gz", hash = "sha256:eb2b5e935f6a019317e455b6da83dd8650ac9ffd2ee73a7b657a30873d67a698"},
]
python-dateutil = [
    {file = "python-dateutil-2.8.1.tar.gz", hash = "sha256:73ebfe9dbf22e832286dafa60473e4cd239f8592f699aa5adaf10050e6e1823c"},
    {file = "python_dateutil-2.8.1-py2.py3-none-any.whl", hash = "sha256:75bb3f31ea686f1197762692a9ee6a7550b59fc6ca3a1f4b5d7e32fb98e2da2a"},
]
pytz = [
    {file = "pytz-2020.1-py2.py3-none-any.whl", hash = "sha256:a494d53b6d39c3c6e44c3bec237336e14305e4f29bbf800b599253057fbb79ed"},
    {file = "pytz-2020.1.tar.gz", hash = "sha256:c35965d010ce31b23eeb663ed3cc8c906275d6be1a34393a1d73a41febf4a048"},
]
pywin32 = [
    {file = "pywin32-301-cp35-cp35m-win32.whl", hash = "sha256:93367c96e3a76dfe5003d8291ae16454ca7d84bb24d721e0b74a07610b7be4a7"},
    {file = "pywin32-301-cp35-cp35m-win_amd64.whl", hash = "sha256:9635df6998a70282bd36e7ac2a5cef9ead1627b0a63b17c731312c7a0daebb72"},
    {file = "pywin32-301-cp36-cp36m-win32.whl", hash = "sha256:c866f04a182a8cb9b7855de065113bbd2e40524f570db73ef1ee99ff0a5cc2f0"},
    {file = "pywin32-301-cp36-cp36m-win_amd64.whl", hash = "sha256:dafa18e95bf2a92f298fe9c582b0e205aca45c55f989937c52c454ce65b93c78"},
    {file = "pywin32-301-cp37-cp37m-win32.whl", hash = "sha256:98f62a3f60aa64894a290fb7494bfa0bfa0a199e9e052e1ac293b2ad3cd2818b"},
    {file = "pywin32-301-cp37-cp37m-win_amd64.whl", hash = "sha256:fb3b4933e0382ba49305cc6cd3fb18525df7fd96aa434de19ce0878133bf8e4a"},
    {file = "pywin32-301-cp38-cp38-win32.whl", hash = "sha256:88981dd3cfb07432625b180f49bf4e179fb8cbb5704cd512e38dd63636af7a17"},
    {file = "pywin32-301-cp38-cp38-win_amd64.whl", hash = "sha256:8c9d33968aa7fcddf44e47750e18f3d034c3e443a707688a008a2e52bbef7e96"},
    {file = "pywin32-301-cp39-cp39-win32.whl", hash = "sha256:595d397df65f1b2e0beaca63a883ae6d8b6df1cdea85c16ae85f6d2e648133fe"},
    {file = "pywin32-301-cp39-cp39-win_amd64.whl", hash = "sha256:87604a4087434cd814ad8973bd47d6524bd1fa9e971ce428e76b62a5e0860fdf"},
]
pywinpty = [
    {file = "pywinpty-0.5.7-cp27-cp27m-win32.whl", hash = "sha256:b358cb552c0f6baf790de375fab96524a0498c9df83489b8c23f7f08795e966b"},
    {file = "pywinpty-0.5.7-cp27-cp27m-win_amd64.whl", hash = "sha256:1e525a4de05e72016a7af27836d512db67d06a015aeaf2fa0180f8e6a039b3c2"},
    {file = "pywinpty-0.5.7-cp35-cp35m-win32.whl", hash = "sha256:2740eeeb59297593a0d3f762269b01d0285c1b829d6827445fcd348fb47f7e70"},
    {file = "pywinpty-0.5.7-cp35-cp35m-win_amd64.whl", hash = "sha256:33df97f79843b2b8b8bc5c7aaf54adec08cc1bae94ee99dfb1a93c7a67704d95"},
    {file = "pywinpty-0.5.7-cp36-cp36m-win32.whl", hash = "sha256:e854211df55d107f0edfda8a80b39dfc87015bef52a8fe6594eb379240d81df2"},
    {file = "pywinpty-0.5.7-cp36-cp36m-win_amd64.whl", hash = "sha256:dbd838de92de1d4ebf0dce9d4d5e4fc38d0b7b1de837947a18b57a882f219139"},
    {file = "pywinpty-0.5.7-cp37-cp37m-win32.whl", hash = "sha256:5fb2c6c6819491b216f78acc2c521b9df21e0f53b9a399d58a5c151a3c4e2a2d"},
    {file = "pywinpty-0.5.7-cp37-cp37m-win_amd64.whl", hash = "sha256:dd22c8efacf600730abe4a46c1388355ce0d4ab75dc79b15d23a7bd87bf05b48"},
    {file = "pywinpty-0.5.7-cp38-cp38-win_amd64.whl", hash = "sha256:8fc5019ff3efb4f13708bd3b5ad327589c1a554cb516d792527361525a7cb78c"},
    {file = "pywinpty-0.5.7.tar.gz", hash = "sha256:2d7e9c881638a72ffdca3f5417dd1563b60f603e1b43e5895674c2a1b01f95a0"},
]
pyzmq = [
    {file = "pyzmq-19.0.1-cp27-cp27m-macosx_10_9_intel.whl", hash = "sha256:58688a2dfa044fad608a8e70ba8d019d0b872ec2acd75b7b5e37da8905605891"},
    {file = "pyzmq-19.0.1-cp27-cp27m-win32.whl", hash = "sha256:87c78f6936e2654397ca2979c1d323ee4a889eef536cc77a938c6b5be33351a7"},
    {file = "pyzmq-19.0.1-cp27-cp27m-win_amd64.whl", hash = "sha256:97b6255ae77328d0e80593681826a0479cb7bac0ba8251b4dd882f5145a2293a"},
    {file = "pyzmq-19.0.1-cp27-cp27mu-manylinux1_i686.whl", hash = "sha256:15b4cb21118f4589c4db8be4ac12b21c8b4d0d42b3ee435d47f686c32fe2e91f"},
    {file = "pyzmq-19.0.1-cp27-cp27mu-manylinux1_x86_64.whl", hash = "sha256:931339ac2000d12fe212e64f98ce291e81a7ec6c73b125f17cf08415b753c087"},
    {file = "pyzmq-19.0.1-cp35-cp35m-macosx_10_9_intel.whl", hash = "sha256:2a88b8fabd9cc35bd59194a7723f3122166811ece8b74018147a4ed8489e6421"},
    {file = "pyzmq-19.0.1-cp35-cp35m-manylinux1_i686.whl", hash = "sha256:bafd651b557dd81d89bd5f9c678872f3e7b7255c1c751b78d520df2caac80230"},
    {file = "pyzmq-19.0.1-cp35-cp35m-manylinux1_x86_64.whl", hash = "sha256:8952f6ba6ae598e792703f3134af5a01af8f5c7cf07e9a148f05a12b02412cea"},
    {file = "pyzmq-19.0.1-cp35-cp35m-win32.whl", hash = "sha256:54aa24fd60c4262286fc64ca632f9e747c7cc3a3a1144827490e1dc9b8a3a960"},
    {file = "pyzmq-19.0.1-cp35-cp35m-win_amd64.whl", hash = "sha256:dcbc3f30c11c60d709c30a213dc56e88ac016fe76ac6768e64717bd976072566"},
    {file = "pyzmq-19.0.1-cp36-cp36m-macosx_10_9_intel.whl", hash = "sha256:6ca519309703e95d55965735a667809bbb65f52beda2fdb6312385d3e7a6d234"},
    {file = "pyzmq-19.0.1-cp36-cp36m-manylinux1_i686.whl", hash = "sha256:4ee0bfd82077a3ff11c985369529b12853a4064320523f8e5079b630f9551448"},
    {file = "pyzmq-19.0.1-cp36-cp36m-manylinux1_x86_64.whl", hash = "sha256:ba6f24431b569aec674ede49cad197cad59571c12deed6ad8e3c596da8288217"},
    {file = "pyzmq-19.0.1-cp36-cp36m-win32.whl", hash = "sha256:956775444d01331c7eb412c5fb9bb62130dfaac77e09f32764ea1865234e2ca9"},
    {file = "pyzmq-19.0.1-cp36-cp36m-win_amd64.whl", hash = "sha256:b08780e3a55215873b3b8e6e7ca8987f14c902a24b6ac081b344fd430d6ca7cd"},
    {file = "pyzmq-19.0.1-cp37-cp37m-macosx_10_9_x86_64.whl", hash = "sha256:21f7d91f3536f480cb2c10d0756bfa717927090b7fb863e6323f766e5461ee1c"},
    {file = "pyzmq-19.0.1-cp37-cp37m-manylinux1_i686.whl", hash = "sha256:bfff5ffff051f5aa47ba3b379d87bd051c3196b0c8a603e8b7ed68a6b4f217ec"},
    {file = "pyzmq-19.0.1-cp37-cp37m-manylinux1_x86_64.whl", hash = "sha256:07fb8fe6826a229dada876956590135871de60dbc7de5a18c3bcce2ed1f03c98"},
    {file = "pyzmq-19.0.1-cp37-cp37m-win32.whl", hash = "sha256:342fb8a1dddc569bc361387782e8088071593e7eaf3e3ecf7d6bd4976edff112"},
    {file = "pyzmq-19.0.1-cp37-cp37m-win_amd64.whl", hash = "sha256:faee2604f279d31312bc455f3d024f160b6168b9c1dde22bf62d8c88a4deca8e"},
    {file = "pyzmq-19.0.1-cp38-cp38-macosx_10_9_x86_64.whl", hash = "sha256:5b9d21fc56c8aacd2e6d14738021a9d64f3f69b30578a99325a728e38a349f85"},
    {file = "pyzmq-19.0.1-cp38-cp38-manylinux1_i686.whl", hash = "sha256:af0c02cf49f4f9eedf38edb4f3b6bb621d83026e7e5d76eb5526cc5333782fd6"},
    {file = "pyzmq-19.0.1-cp38-cp38-manylinux1_x86_64.whl", hash = "sha256:5f1f2eb22aab606f808163eb1d537ac9a0ba4283fbeb7a62eb48d9103cf015c2"},
    {file = "pyzmq-19.0.1-cp38-cp38-win32.whl", hash = "sha256:f9d7e742fb0196992477415bb34366c12e9bb9a0699b8b3f221ff93b213d7bec"},
    {file = "pyzmq-19.0.1-cp38-cp38-win_amd64.whl", hash = "sha256:5b99c2ae8089ef50223c28bac57510c163bfdff158c9e90764f812b94e69a0e6"},
    {file = "pyzmq-19.0.1-pp27-pypy_73-macosx_10_9_x86_64.whl", hash = "sha256:cf5d689ba9513b9753959164cf500079383bc18859f58bf8ce06d8d4bef2b054"},
    {file = "pyzmq-19.0.1-pp36-pypy36_pp73-macosx_10_9_x86_64.whl", hash = "sha256:aaa8b40b676576fd7806839a5de8e6d5d1b74981e6376d862af6c117af2a3c10"},
    {file = "pyzmq-19.0.1.tar.gz", hash = "sha256:13a5638ab24d628a6ade8f794195e1a1acd573496c3b85af2f1183603b7bf5e0"},
]
recommonmark = [
    {file = "recommonmark-0.6.0-py2.py3-none-any.whl", hash = "sha256:2ec4207a574289355d5b6ae4ae4abb29043346ca12cdd5f07d374dc5987d2852"},
    {file = "recommonmark-0.6.0.tar.gz", hash = "sha256:29cd4faeb6c5268c633634f2d69aef9431e0f4d347f90659fd0aab20e541efeb"},
]
regex = [
    {file = "regex-2020.11.13-cp36-cp36m-macosx_10_9_x86_64.whl", hash = "sha256:8b882a78c320478b12ff024e81dc7d43c1462aa4a3341c754ee65d857a521f85"},
    {file = "regex-2020.11.13-cp36-cp36m-manylinux1_i686.whl", hash = "sha256:a63f1a07932c9686d2d416fb295ec2c01ab246e89b4d58e5fa468089cab44b70"},
    {file = "regex-2020.11.13-cp36-cp36m-manylinux1_x86_64.whl", hash = "sha256:6e4b08c6f8daca7d8f07c8d24e4331ae7953333dbd09c648ed6ebd24db5a10ee"},
    {file = "regex-2020.11.13-cp36-cp36m-manylinux2010_i686.whl", hash = "sha256:bba349276b126947b014e50ab3316c027cac1495992f10e5682dc677b3dfa0c5"},
    {file = "regex-2020.11.13-cp36-cp36m-manylinux2010_x86_64.whl", hash = "sha256:56e01daca75eae420bce184edd8bb341c8eebb19dd3bce7266332258f9fb9dd7"},
    {file = "regex-2020.11.13-cp36-cp36m-manylinux2014_aarch64.whl", hash = "sha256:6a8ce43923c518c24a2579fda49f093f1397dad5d18346211e46f134fc624e31"},
    {file = "regex-2020.11.13-cp36-cp36m-manylinux2014_i686.whl", hash = "sha256:1ab79fcb02b930de09c76d024d279686ec5d532eb814fd0ed1e0051eb8bd2daa"},
    {file = "regex-2020.11.13-cp36-cp36m-manylinux2014_x86_64.whl", hash = "sha256:9801c4c1d9ae6a70aeb2128e5b4b68c45d4f0af0d1535500884d644fa9b768c6"},
    {file = "regex-2020.11.13-cp36-cp36m-win32.whl", hash = "sha256:49cae022fa13f09be91b2c880e58e14b6da5d10639ed45ca69b85faf039f7a4e"},
    {file = "regex-2020.11.13-cp36-cp36m-win_amd64.whl", hash = "sha256:749078d1eb89484db5f34b4012092ad14b327944ee7f1c4f74d6279a6e4d1884"},
    {file = "regex-2020.11.13-cp37-cp37m-macosx_10_9_x86_64.whl", hash = "sha256:b2f4007bff007c96a173e24dcda236e5e83bde4358a557f9ccf5e014439eae4b"},
    {file = "regex-2020.11.13-cp37-cp37m-manylinux1_i686.whl", hash = "sha256:38c8fd190db64f513fe4e1baa59fed086ae71fa45083b6936b52d34df8f86a88"},
    {file = "regex-2020.11.13-cp37-cp37m-manylinux1_x86_64.whl", hash = "sha256:5862975b45d451b6db51c2e654990c1820523a5b07100fc6903e9c86575202a0"},
    {file = "regex-2020.11.13-cp37-cp37m-manylinux2010_i686.whl", hash = "sha256:262c6825b309e6485ec2493ffc7e62a13cf13fb2a8b6d212f72bd53ad34118f1"},
    {file = "regex-2020.11.13-cp37-cp37m-manylinux2010_x86_64.whl", hash = "sha256:bafb01b4688833e099d79e7efd23f99172f501a15c44f21ea2118681473fdba0"},
    {file = "regex-2020.11.13-cp37-cp37m-manylinux2014_aarch64.whl", hash = "sha256:e32f5f3d1b1c663af7f9c4c1e72e6ffe9a78c03a31e149259f531e0fed826512"},
    {file = "regex-2020.11.13-cp37-cp37m-manylinux2014_i686.whl", hash = "sha256:3bddc701bdd1efa0d5264d2649588cbfda549b2899dc8d50417e47a82e1387ba"},
    {file = "regex-2020.11.13-cp37-cp37m-manylinux2014_x86_64.whl", hash = "sha256:02951b7dacb123d8ea6da44fe45ddd084aa6777d4b2454fa0da61d569c6fa538"},
    {file = "regex-2020.11.13-cp37-cp37m-win32.whl", hash = "sha256:0d08e71e70c0237883d0bef12cad5145b84c3705e9c6a588b2a9c7080e5af2a4"},
    {file = "regex-2020.11.13-cp37-cp37m-win_amd64.whl", hash = "sha256:1fa7ee9c2a0e30405e21031d07d7ba8617bc590d391adfc2b7f1e8b99f46f444"},
    {file = "regex-2020.11.13-cp38-cp38-macosx_10_9_x86_64.whl", hash = "sha256:baf378ba6151f6e272824b86a774326f692bc2ef4cc5ce8d5bc76e38c813a55f"},
    {file = "regex-2020.11.13-cp38-cp38-manylinux1_i686.whl", hash = "sha256:e3faaf10a0d1e8e23a9b51d1900b72e1635c2d5b0e1bea1c18022486a8e2e52d"},
    {file = "regex-2020.11.13-cp38-cp38-manylinux1_x86_64.whl", hash = "sha256:2a11a3e90bd9901d70a5b31d7dd85114755a581a5da3fc996abfefa48aee78af"},
    {file = "regex-2020.11.13-cp38-cp38-manylinux2010_i686.whl", hash = "sha256:d1ebb090a426db66dd80df8ca85adc4abfcbad8a7c2e9a5ec7513ede522e0a8f"},
    {file = "regex-2020.11.13-cp38-cp38-manylinux2010_x86_64.whl", hash = "sha256:b2b1a5ddae3677d89b686e5c625fc5547c6e492bd755b520de5332773a8af06b"},
    {file = "regex-2020.11.13-cp38-cp38-manylinux2014_aarch64.whl", hash = "sha256:2c99e97d388cd0a8d30f7c514d67887d8021541b875baf09791a3baad48bb4f8"},
    {file = "regex-2020.11.13-cp38-cp38-manylinux2014_i686.whl", hash = "sha256:c084582d4215593f2f1d28b65d2a2f3aceff8342aa85afd7be23a9cad74a0de5"},
    {file = "regex-2020.11.13-cp38-cp38-manylinux2014_x86_64.whl", hash = "sha256:a3d748383762e56337c39ab35c6ed4deb88df5326f97a38946ddd19028ecce6b"},
    {file = "regex-2020.11.13-cp38-cp38-win32.whl", hash = "sha256:7913bd25f4ab274ba37bc97ad0e21c31004224ccb02765ad984eef43e04acc6c"},
    {file = "regex-2020.11.13-cp38-cp38-win_amd64.whl", hash = "sha256:6c54ce4b5d61a7129bad5c5dc279e222afd00e721bf92f9ef09e4fae28755683"},
    {file = "regex-2020.11.13-cp39-cp39-macosx_10_9_x86_64.whl", hash = "sha256:1862a9d9194fae76a7aaf0150d5f2a8ec1da89e8b55890b1786b8f88a0f619dc"},
    {file = "regex-2020.11.13-cp39-cp39-manylinux1_i686.whl", hash = "sha256:4902e6aa086cbb224241adbc2f06235927d5cdacffb2425c73e6570e8d862364"},
    {file = "regex-2020.11.13-cp39-cp39-manylinux1_x86_64.whl", hash = "sha256:7a25fcbeae08f96a754b45bdc050e1fb94b95cab046bf56b016c25e9ab127b3e"},
    {file = "regex-2020.11.13-cp39-cp39-manylinux2010_i686.whl", hash = "sha256:d2d8ce12b7c12c87e41123997ebaf1a5767a5be3ec545f64675388970f415e2e"},
    {file = "regex-2020.11.13-cp39-cp39-manylinux2010_x86_64.whl", hash = "sha256:f7d29a6fc4760300f86ae329e3b6ca28ea9c20823df123a2ea8693e967b29917"},
    {file = "regex-2020.11.13-cp39-cp39-manylinux2014_aarch64.whl", hash = "sha256:717881211f46de3ab130b58ec0908267961fadc06e44f974466d1887f865bd5b"},
    {file = "regex-2020.11.13-cp39-cp39-manylinux2014_i686.whl", hash = "sha256:3128e30d83f2e70b0bed9b2a34e92707d0877e460b402faca908c6667092ada9"},
    {file = "regex-2020.11.13-cp39-cp39-manylinux2014_x86_64.whl", hash = "sha256:8f6a2229e8ad946e36815f2a03386bb8353d4bde368fdf8ca5f0cb97264d3b5c"},
    {file = "regex-2020.11.13-cp39-cp39-win32.whl", hash = "sha256:f8f295db00ef5f8bae530fc39af0b40486ca6068733fb860b42115052206466f"},
    {file = "regex-2020.11.13-cp39-cp39-win_amd64.whl", hash = "sha256:a15f64ae3a027b64496a71ab1f722355e570c3fac5ba2801cafce846bf5af01d"},
    {file = "regex-2020.11.13.tar.gz", hash = "sha256:83d6b356e116ca119db8e7c6fc2983289d87b27b3fac238cfe5dca529d884562"},
]
requests = [
    {file = "requests-2.27.1-py2.py3-none-any.whl", hash = "sha256:f22fa1e554c9ddfd16e6e41ac79759e17be9e492b3587efa038054674760e72d"},
    {file = "requests-2.27.1.tar.gz", hash = "sha256:68d7c56fd5a8999887728ef304a6d12edc7be74f1cfa47714fc8b414525c9a61"},
]
scikit-learn = [
    {file = "scikit-learn-0.23.0.tar.gz", hash = "sha256:639a53df6273acc6a7510fb0c658b94e0c70bb13dafff9d14932c981ff9baff4"},
    {file = "scikit_learn-0.23.0-cp36-cp36m-macosx_10_9_x86_64.whl", hash = "sha256:511e267853803ebf56333604be7b6ead373fa7c2314930a1fd7ad003b6347c04"},
    {file = "scikit_learn-0.23.0-cp36-cp36m-manylinux1_i686.whl", hash = "sha256:4d04373c4bb1b97c786cd7fee92db63204699198e2e5b3744da287a825ec8fe8"},
    {file = "scikit_learn-0.23.0-cp36-cp36m-manylinux1_x86_64.whl", hash = "sha256:bb3ca700c3d89151424cc62d9149a59ed7b9b627ef5223e022b45b5d30938dd1"},
    {file = "scikit_learn-0.23.0-cp36-cp36m-win32.whl", hash = "sha256:92d318c39ca5c3e193c6a4cb22df095a690ccf84dd83d9bede2e263e94bc5023"},
    {file = "scikit_learn-0.23.0-cp36-cp36m-win_amd64.whl", hash = "sha256:5c36671023d50eda1eb369eedc3989852248ac2ec11dcffb7d41d0412761f272"},
    {file = "scikit_learn-0.23.0-cp37-cp37m-macosx_10_9_x86_64.whl", hash = "sha256:02f502b9ba70b4ffbcf8cfe89670eec91f2aaeacf06eed4d5deb26f29003bfd7"},
    {file = "scikit_learn-0.23.0-cp37-cp37m-manylinux1_i686.whl", hash = "sha256:3a12a580e841e22e65c4b70a622c4d34338cf081689a27e03f169567effbe2ec"},
    {file = "scikit_learn-0.23.0-cp37-cp37m-manylinux1_x86_64.whl", hash = "sha256:2c753a0183be9c1c1e95429ac1e31dcaeb02076b9ae50123af14c89684d59edb"},
    {file = "scikit_learn-0.23.0-cp37-cp37m-win32.whl", hash = "sha256:9af0670cc1f9beb141b245bda3b73444d28d08bc0d4295b942ee8c49c7216686"},
    {file = "scikit_learn-0.23.0-cp37-cp37m-win_amd64.whl", hash = "sha256:f124dfd6a105673c783ff7e259ceab890dffcdb05ecd3f44783dda5b75efa863"},
    {file = "scikit_learn-0.23.0-cp38-cp38-macosx_10_9_x86_64.whl", hash = "sha256:25072aacd7b48a7db49e7a47161c87307a68ed514735b9acdd005e5e6ca16644"},
    {file = "scikit_learn-0.23.0-cp38-cp38-manylinux1_i686.whl", hash = "sha256:0ee93f35416b3bd454746cbc465f0aa093c7e7a1e2a2c3b01fdfddc8554977fd"},
    {file = "scikit_learn-0.23.0-cp38-cp38-manylinux1_x86_64.whl", hash = "sha256:22ad50d5f723d31c800668257fd5fa57b192efc7e6e14c22fcfac05b448861b3"},
    {file = "scikit_learn-0.23.0-cp38-cp38-win32.whl", hash = "sha256:b25d8c6ff7e3fd1eb9d54b2159b8bd6adb2f0d625e0fe0e5418a5af37b1e9f22"},
    {file = "scikit_learn-0.23.0-cp38-cp38-win_amd64.whl", hash = "sha256:fa6acbb1646321d5a81bd56413e4cf9323ff96dfbaa61d0905bcac7557e97167"},
]
scipy = [
    {file = "scipy-1.4.1-cp35-cp35m-macosx_10_6_intel.whl", hash = "sha256:c5cac0c0387272ee0e789e94a570ac51deb01c796b37fb2aad1fb13f85e2f97d"},
    {file = "scipy-1.4.1-cp35-cp35m-manylinux1_i686.whl", hash = "sha256:a144811318853a23d32a07bc7fd5561ff0cac5da643d96ed94a4ffe967d89672"},
    {file = "scipy-1.4.1-cp35-cp35m-manylinux1_x86_64.whl", hash = "sha256:71eb180f22c49066f25d6df16f8709f215723317cc951d99e54dc88020ea57be"},
    {file = "scipy-1.4.1-cp35-cp35m-win32.whl", hash = "sha256:770254a280d741dd3436919d47e35712fb081a6ff8bafc0f319382b954b77802"},
    {file = "scipy-1.4.1-cp35-cp35m-win_amd64.whl", hash = "sha256:a1aae70d52d0b074d8121333bc807a485f9f1e6a69742010b33780df2e60cfe0"},
    {file = "scipy-1.4.1-cp36-cp36m-macosx_10_6_intel.whl", hash = "sha256:bb517872058a1f087c4528e7429b4a44533a902644987e7b2fe35ecc223bc408"},
    {file = "scipy-1.4.1-cp36-cp36m-manylinux1_i686.whl", hash = "sha256:dba8306f6da99e37ea08c08fef6e274b5bf8567bb094d1dbe86a20e532aca088"},
    {file = "scipy-1.4.1-cp36-cp36m-manylinux1_x86_64.whl", hash = "sha256:386086e2972ed2db17cebf88610aab7d7f6e2c0ca30042dc9a89cf18dcc363fa"},
    {file = "scipy-1.4.1-cp36-cp36m-win32.whl", hash = "sha256:8d3bc3993b8e4be7eade6dcc6fd59a412d96d3a33fa42b0fa45dc9e24495ede9"},
    {file = "scipy-1.4.1-cp36-cp36m-win_amd64.whl", hash = "sha256:dc60bb302f48acf6da8ca4444cfa17d52c63c5415302a9ee77b3b21618090521"},
    {file = "scipy-1.4.1-cp37-cp37m-macosx_10_6_intel.whl", hash = "sha256:787cc50cab3020a865640aba3485e9fbd161d4d3b0d03a967df1a2881320512d"},
    {file = "scipy-1.4.1-cp37-cp37m-manylinux1_i686.whl", hash = "sha256:0902a620a381f101e184a958459b36d3ee50f5effd186db76e131cbefcbb96f7"},
    {file = "scipy-1.4.1-cp37-cp37m-manylinux1_x86_64.whl", hash = "sha256:00af72998a46c25bdb5824d2b729e7dabec0c765f9deb0b504f928591f5ff9d4"},
    {file = "scipy-1.4.1-cp37-cp37m-win32.whl", hash = "sha256:9508a7c628a165c2c835f2497837bf6ac80eb25291055f56c129df3c943cbaf8"},
    {file = "scipy-1.4.1-cp37-cp37m-win_amd64.whl", hash = "sha256:a2d6df9eb074af7f08866598e4ef068a2b310d98f87dc23bd1b90ec7bdcec802"},
    {file = "scipy-1.4.1-cp38-cp38-macosx_10_9_x86_64.whl", hash = "sha256:3092857f36b690a321a662fe5496cb816a7f4eecd875e1d36793d92d3f884073"},
    {file = "scipy-1.4.1-cp38-cp38-manylinux1_i686.whl", hash = "sha256:8a07760d5c7f3a92e440ad3aedcc98891e915ce857664282ae3c0220f3301eb6"},
    {file = "scipy-1.4.1-cp38-cp38-manylinux1_x86_64.whl", hash = "sha256:1e3190466d669d658233e8a583b854f6386dd62d655539b77b3fa25bfb2abb70"},
    {file = "scipy-1.4.1-cp38-cp38-win32.whl", hash = "sha256:cc971a82ea1170e677443108703a2ec9ff0f70752258d0e9f5433d00dda01f59"},
    {file = "scipy-1.4.1-cp38-cp38-win_amd64.whl", hash = "sha256:2cce3f9847a1a51019e8c5b47620da93950e58ebc611f13e0d11f4980ca5fecb"},
    {file = "scipy-1.4.1.tar.gz", hash = "sha256:dee1bbf3a6c8f73b6b218cb28eed8dd13347ea2f87d572ce19b289d6fd3fbc59"},
]
send2trash = [
    {file = "Send2Trash-1.8.0-py3-none-any.whl", hash = "sha256:f20eaadfdb517eaca5ce077640cb261c7d2698385a6a0f072a4a5447fd49fa08"},
    {file = "Send2Trash-1.8.0.tar.gz", hash = "sha256:d2c24762fd3759860a0aff155e45871447ea58d2be6bdd39b5c8f966a0c99c2d"},
]
seqdiag = [
    {file = "seqdiag-2.0.0-py3-none-any.whl", hash = "sha256:3167f16b4d15f3cd20de302fa600c96e4a50c92dae873bcbcf136c7588eeaa48"},
    {file = "seqdiag-2.0.0.tar.gz", hash = "sha256:93ebc7a0c6b56b6ba0d1e36863c5749f03e82c487b6d1e6f1103b4219323f24c"},
]
six = [
    {file = "six-1.14.0-py2.py3-none-any.whl", hash = "sha256:8f3cd2e254d8f793e7f3d6d9df77b92252b52637291d0f0da013c76ea2724b6c"},
    {file = "six-1.14.0.tar.gz", hash = "sha256:236bdbdce46e6e6a3d61a337c0f8b763ca1e8717c03b369e87a7ec7ce1319c0a"},
]
sklearn = [
    {file = "sklearn-0.0.tar.gz", hash = "sha256:e23001573aa194b834122d2b9562459bf5ae494a2d59ca6b8aa22c85a44c0e31"},
]
snowballstemmer = [
    {file = "snowballstemmer-2.0.0-py2.py3-none-any.whl", hash = "sha256:209f257d7533fdb3cb73bdbd24f436239ca3b2fa67d56f6ff88e86be08cc5ef0"},
    {file = "snowballstemmer-2.0.0.tar.gz", hash = "sha256:df3bac3df4c2c01363f3dd2cfa78cce2840a79b9f1c2d2de9ce8d31683992f52"},
]
sphinx = [
    {file = "Sphinx-3.2.1-py3-none-any.whl", hash = "sha256:ce6fd7ff5b215af39e2fcd44d4a321f6694b4530b6f2b2109b64d120773faea0"},
    {file = "Sphinx-3.2.1.tar.gz", hash = "sha256:321d6d9b16fa381a5306e5a0b76cd48ffbc588e6340059a729c6fdd66087e0e8"},
]
sphinx-rtd-theme = [
    {file = "sphinx_rtd_theme-0.5.0-py2.py3-none-any.whl", hash = "sha256:373413d0f82425aaa28fb288009bf0d0964711d347763af2f1b65cafcb028c82"},
    {file = "sphinx_rtd_theme-0.5.0.tar.gz", hash = "sha256:22c795ba2832a169ca301cd0a083f7a434e09c538c70beb42782c073651b707d"},
]
sphinxcontrib-apidoc = [
    {file = "sphinxcontrib-apidoc-0.3.0.tar.gz", hash = "sha256:729bf592cf7b7dd57c4c05794f732dc026127275d785c2a5494521fdde773fb9"},
    {file = "sphinxcontrib_apidoc-0.3.0-py2.py3-none-any.whl", hash = "sha256:6671a46b2c6c5b0dca3d8a147849d159065e50443df79614f921b42fbd15cb09"},
]
sphinxcontrib-applehelp = [
    {file = "sphinxcontrib-applehelp-1.0.2.tar.gz", hash = "sha256:a072735ec80e7675e3f432fcae8610ecf509c5f1869d17e2eecff44389cdbc58"},
    {file = "sphinxcontrib_applehelp-1.0.2-py2.py3-none-any.whl", hash = "sha256:806111e5e962be97c29ec4c1e7fe277bfd19e9652fb1a4392105b43e01af885a"},
]
sphinxcontrib-devhelp = [
    {file = "sphinxcontrib-devhelp-1.0.2.tar.gz", hash = "sha256:ff7f1afa7b9642e7060379360a67e9c41e8f3121f2ce9164266f61b9f4b338e4"},
    {file = "sphinxcontrib_devhelp-1.0.2-py2.py3-none-any.whl", hash = "sha256:8165223f9a335cc1af7ffe1ed31d2871f325254c0423bc0c4c7cd1c1e4734a2e"},
]
sphinxcontrib-htmlhelp = [
    {file = "sphinxcontrib-htmlhelp-1.0.3.tar.gz", hash = "sha256:e8f5bb7e31b2dbb25b9cc435c8ab7a79787ebf7f906155729338f3156d93659b"},
    {file = "sphinxcontrib_htmlhelp-1.0.3-py2.py3-none-any.whl", hash = "sha256:3c0bc24a2c41e340ac37c85ced6dafc879ab485c095b1d65d2461ac2f7cca86f"},
]
sphinxcontrib-jsmath = [
    {file = "sphinxcontrib-jsmath-1.0.1.tar.gz", hash = "sha256:a9925e4a4587247ed2191a22df5f6970656cb8ca2bd6284309578f2153e0c4b8"},
    {file = "sphinxcontrib_jsmath-1.0.1-py2.py3-none-any.whl", hash = "sha256:2ec2eaebfb78f3f2078e73666b1415417a116cc848b72e5172e596c871103178"},
]
sphinxcontrib-qthelp = [
    {file = "sphinxcontrib-qthelp-1.0.3.tar.gz", hash = "sha256:4c33767ee058b70dba89a6fc5c1892c0d57a54be67ddd3e7875a18d14cba5a72"},
    {file = "sphinxcontrib_qthelp-1.0.3-py2.py3-none-any.whl", hash = "sha256:bd9fc24bcb748a8d51fd4ecaade681350aa63009a347a8c14e637895444dfab6"},
]
sphinxcontrib-seqdiag = [
    {file = "sphinxcontrib-seqdiag-2.0.0.tar.gz", hash = "sha256:4c7275adafd6d97fe541a0e319b2f6ed5327d2558f240a7080a32b3e12f4258d"},
    {file = "sphinxcontrib_seqdiag-2.0.0-py2.py3-none-any.whl", hash = "sha256:f1a18953e9ccc0b316d7c28edfb97048030dea9bc37c97480dbc0bed5851d377"},
]
sphinxcontrib-serializinghtml = [
    {file = "sphinxcontrib-serializinghtml-1.1.4.tar.gz", hash = "sha256:eaa0eccc86e982a9b939b2b82d12cc5d013385ba5eadcc7e4fed23f4405f77bc"},
    {file = "sphinxcontrib_serializinghtml-1.1.4-py2.py3-none-any.whl", hash = "sha256:f242a81d423f59617a8e5cf16f5d4d74e28ee9a66f9e5b637a18082991db5a9a"},
]
statsmodels = [
    {file = "statsmodels-0.11.1-cp35-cp35m-macosx_10_13_intel.whl", hash = "sha256:47e0f27fe515fae06240a1f1dbcdce8b93417ea294b4965335f538627f711b10"},
    {file = "statsmodels-0.11.1-cp35-cp35m-manylinux1_i686.whl", hash = "sha256:92536c3579a6c7fbdaeb1c026781a17d4760e4b76ca861eaae05b2a43309dca5"},
    {file = "statsmodels-0.11.1-cp35-cp35m-manylinux1_x86_64.whl", hash = "sha256:1e3ae5671cae0da8f94ce5e9331fc9880fe6210ffd5750ac961f84203d262763"},
    {file = "statsmodels-0.11.1-cp35-none-win32.whl", hash = "sha256:e728156ae279f05574ef9e840ec57f44c96c85ba14010169e9b4e1085d89642f"},
    {file = "statsmodels-0.11.1-cp35-none-win_amd64.whl", hash = "sha256:f2ac0559d6ef824d5a47576f572de62b0f088ef4f912dd40298ee9ab20d3ef9b"},
    {file = "statsmodels-0.11.1-cp36-cp36m-macosx_10_13_x86_64.whl", hash = "sha256:5e7afc596164c1c7464ba3943721a9668aa0ce07853ce9881ac49d3a043784dd"},
    {file = "statsmodels-0.11.1-cp36-cp36m-manylinux1_i686.whl", hash = "sha256:bce1e6b94ade985a8319621c9ea4f7e312ed8cfcb5d93ab0cb0013c58b98680c"},
    {file = "statsmodels-0.11.1-cp36-cp36m-manylinux1_x86_64.whl", hash = "sha256:9efd2e27c08077330cecdbfb589cf84d735abface94e9a6387282a6a7c91362d"},
    {file = "statsmodels-0.11.1-cp36-none-win32.whl", hash = "sha256:02e95c567ac77834210ecbe96a64eb939fc42669f95d583ac6184b00830db743"},
    {file = "statsmodels-0.11.1-cp36-none-win_amd64.whl", hash = "sha256:49aa8ffbe0b0e2e86afa58dec6bd5c483898e9b8223d8a7d13b69b5ad144b674"},
    {file = "statsmodels-0.11.1-cp37-cp37m-macosx_10_13_x86_64.whl", hash = "sha256:59403da80bdba84713d93f36897fba4fd3b2964a1b983816ed488a405abc18b1"},
    {file = "statsmodels-0.11.1-cp37-cp37m-manylinux1_i686.whl", hash = "sha256:6e7e2cb74d8ae56cffc0581f3467cdcd16d8f7e97297974cefdf0d727020c287"},
    {file = "statsmodels-0.11.1-cp37-cp37m-manylinux1_x86_64.whl", hash = "sha256:67e1a5d9fc6900209203cd446b2ed6822eb4b03581dea669c4fe97f512cfde36"},
    {file = "statsmodels-0.11.1-cp37-none-win32.whl", hash = "sha256:f5e4928e230332260cb55458953dbbae6a63356f91d3242c7ba2d17dc6c4bd7f"},
    {file = "statsmodels-0.11.1-cp37-none-win_amd64.whl", hash = "sha256:434240abd14f4998ec6350473cd105e9977e930635ecf7e352d641d729dbc2a2"},
    {file = "statsmodels-0.11.1-cp38-cp38-macosx_10_13_x86_64.whl", hash = "sha256:621f2ec00ff8a4749cef3c9cc11c12ac2ee549ecf3ccfde626b3f1461165f0e6"},
    {file = "statsmodels-0.11.1-cp38-cp38-manylinux1_i686.whl", hash = "sha256:a4fcb03d2a5d0f37d0ecb38f6d9d10a3ab6f9e2e583c3be4d4615484d5d10e88"},
    {file = "statsmodels-0.11.1-cp38-cp38-manylinux1_x86_64.whl", hash = "sha256:6243bc78bc805acee7690098fa749094895bb3c2dd0b7f7ac8d57f97fe2b1eb2"},
    {file = "statsmodels-0.11.1-cp38-none-win32.whl", hash = "sha256:6371267d051b555898611913afa4a46144e9d29a234ef32c2e36e558e88a8de9"},
    {file = "statsmodels-0.11.1-cp38-none-win_amd64.whl", hash = "sha256:b9b9cb6ced4f9b644cfd0b6a9d4a88e406c643dba4f2ad61e22d03ee48bc7731"},
    {file = "statsmodels-0.11.1.tar.gz", hash = "sha256:5bde3fa0a35a91b45dba7cbc28270b5b649ff1d721c89290883f6e831672d5f0"},
]
terminado = [
    {file = "terminado-0.8.3-py2.py3-none-any.whl", hash = "sha256:a43dcb3e353bc680dd0783b1d9c3fc28d529f190bc54ba9a229f72fe6e7a54d7"},
    {file = "terminado-0.8.3.tar.gz", hash = "sha256:4804a774f802306a7d9af7322193c5390f1da0abb429e082a10ef1d46e6fb2c2"},
]
testpath = [
    {file = "testpath-0.4.4-py2.py3-none-any.whl", hash = "sha256:bfcf9411ef4bf3db7579063e0546938b1edda3d69f4e1fb8756991f5951f85d4"},
    {file = "testpath-0.4.4.tar.gz", hash = "sha256:60e0a3261c149755f4399a1fff7d37523179a70fdc3abdf78de9fc2604aeec7e"},
]
threadpoolctl = [
    {file = "threadpoolctl-2.0.0-py3-none-any.whl", hash = "sha256:72eed211bb25feecc3244c5c26b015579777a466589e9b854c66f18d6deaeee1"},
    {file = "threadpoolctl-2.0.0.tar.gz", hash = "sha256:48b3e3e9ee079d6b5295c65cbe255b36a3026afc6dde3fb49c085cd0c004bbcf"},
]
toml = [
    {file = "toml-0.10.2-py2.py3-none-any.whl", hash = "sha256:806143ae5bfb6a3c6e736a764057db0e6a0e05e338b5630894a5f779cabb4f9b"},
    {file = "toml-0.10.2.tar.gz", hash = "sha256:b3bda1d108d5dd99f4a20d24d9c348e91c4db7ab1b749200bded2f839ccbe68f"},
]
tornado = [
    {file = "tornado-6.1-cp35-cp35m-macosx_10_9_x86_64.whl", hash = "sha256:d371e811d6b156d82aa5f9a4e08b58debf97c302a35714f6f45e35139c332e32"},
    {file = "tornado-6.1-cp35-cp35m-manylinux1_i686.whl", hash = "sha256:0d321a39c36e5f2c4ff12b4ed58d41390460f798422c4504e09eb5678e09998c"},
    {file = "tornado-6.1-cp35-cp35m-manylinux1_x86_64.whl", hash = "sha256:9de9e5188a782be6b1ce866e8a51bc76a0fbaa0e16613823fc38e4fc2556ad05"},
    {file = "tornado-6.1-cp35-cp35m-manylinux2010_i686.whl", hash = "sha256:61b32d06ae8a036a6607805e6720ef00a3c98207038444ba7fd3d169cd998910"},
    {file = "tornado-6.1-cp35-cp35m-manylinux2010_x86_64.whl", hash = "sha256:3e63498f680547ed24d2c71e6497f24bca791aca2fe116dbc2bd0ac7f191691b"},
    {file = "tornado-6.1-cp35-cp35m-manylinux2014_aarch64.whl", hash = "sha256:6c77c9937962577a6a76917845d06af6ab9197702a42e1346d8ae2e76b5e3675"},
    {file = "tornado-6.1-cp35-cp35m-win32.whl", hash = "sha256:6286efab1ed6e74b7028327365cf7346b1d777d63ab30e21a0f4d5b275fc17d5"},
    {file = "tornado-6.1-cp35-cp35m-win_amd64.whl", hash = "sha256:fa2ba70284fa42c2a5ecb35e322e68823288a4251f9ba9cc77be04ae15eada68"},
    {file = "tornado-6.1-cp36-cp36m-macosx_10_9_x86_64.whl", hash = "sha256:0a00ff4561e2929a2c37ce706cb8233b7907e0cdc22eab98888aca5dd3775feb"},
    {file = "tornado-6.1-cp36-cp36m-manylinux1_i686.whl", hash = "sha256:748290bf9112b581c525e6e6d3820621ff020ed95af6f17fedef416b27ed564c"},
    {file = "tornado-6.1-cp36-cp36m-manylinux1_x86_64.whl", hash = "sha256:e385b637ac3acaae8022e7e47dfa7b83d3620e432e3ecb9a3f7f58f150e50921"},
    {file = "tornado-6.1-cp36-cp36m-manylinux2010_i686.whl", hash = "sha256:25ad220258349a12ae87ede08a7b04aca51237721f63b1808d39bdb4b2164558"},
    {file = "tornado-6.1-cp36-cp36m-manylinux2010_x86_64.whl", hash = "sha256:65d98939f1a2e74b58839f8c4dab3b6b3c1ce84972ae712be02845e65391ac7c"},
    {file = "tornado-6.1-cp36-cp36m-manylinux2014_aarch64.whl", hash = "sha256:e519d64089b0876c7b467274468709dadf11e41d65f63bba207e04217f47c085"},
    {file = "tornado-6.1-cp36-cp36m-win32.whl", hash = "sha256:b87936fd2c317b6ee08a5741ea06b9d11a6074ef4cc42e031bc6403f82a32575"},
    {file = "tornado-6.1-cp36-cp36m-win_amd64.whl", hash = "sha256:cc0ee35043162abbf717b7df924597ade8e5395e7b66d18270116f8745ceb795"},
    {file = "tornado-6.1-cp37-cp37m-macosx_10_9_x86_64.whl", hash = "sha256:7250a3fa399f08ec9cb3f7b1b987955d17e044f1ade821b32e5f435130250d7f"},
    {file = "tornado-6.1-cp37-cp37m-manylinux1_i686.whl", hash = "sha256:ed3ad863b1b40cd1d4bd21e7498329ccaece75db5a5bf58cd3c9f130843e7102"},
    {file = "tornado-6.1-cp37-cp37m-manylinux1_x86_64.whl", hash = "sha256:dcef026f608f678c118779cd6591c8af6e9b4155c44e0d1bc0c87c036fb8c8c4"},
    {file = "tornado-6.1-cp37-cp37m-manylinux2010_i686.whl", hash = "sha256:70dec29e8ac485dbf57481baee40781c63e381bebea080991893cd297742b8fd"},
    {file = "tornado-6.1-cp37-cp37m-manylinux2010_x86_64.whl", hash = "sha256:d3f7594930c423fd9f5d1a76bee85a2c36fd8b4b16921cae7e965f22575e9c01"},
    {file = "tornado-6.1-cp37-cp37m-manylinux2014_aarch64.whl", hash = "sha256:3447475585bae2e77ecb832fc0300c3695516a47d46cefa0528181a34c5b9d3d"},
    {file = "tornado-6.1-cp37-cp37m-win32.whl", hash = "sha256:e7229e60ac41a1202444497ddde70a48d33909e484f96eb0da9baf8dc68541df"},
    {file = "tornado-6.1-cp37-cp37m-win_amd64.whl", hash = "sha256:cb5ec8eead331e3bb4ce8066cf06d2dfef1bfb1b2a73082dfe8a161301b76e37"},
    {file = "tornado-6.1-cp38-cp38-macosx_10_9_x86_64.whl", hash = "sha256:20241b3cb4f425e971cb0a8e4ffc9b0a861530ae3c52f2b0434e6c1b57e9fd95"},
    {file = "tornado-6.1-cp38-cp38-manylinux1_i686.whl", hash = "sha256:c77da1263aa361938476f04c4b6c8916001b90b2c2fdd92d8d535e1af48fba5a"},
    {file = "tornado-6.1-cp38-cp38-manylinux1_x86_64.whl", hash = "sha256:fba85b6cd9c39be262fcd23865652920832b61583de2a2ca907dbd8e8a8c81e5"},
    {file = "tornado-6.1-cp38-cp38-manylinux2010_i686.whl", hash = "sha256:1e8225a1070cd8eec59a996c43229fe8f95689cb16e552d130b9793cb570a288"},
    {file = "tornado-6.1-cp38-cp38-manylinux2010_x86_64.whl", hash = "sha256:d14d30e7f46a0476efb0deb5b61343b1526f73ebb5ed84f23dc794bdb88f9d9f"},
    {file = "tornado-6.1-cp38-cp38-manylinux2014_aarch64.whl", hash = "sha256:8f959b26f2634a091bb42241c3ed8d3cedb506e7c27b8dd5c7b9f745318ddbb6"},
    {file = "tornado-6.1-cp38-cp38-win32.whl", hash = "sha256:34ca2dac9e4d7afb0bed4677512e36a52f09caa6fded70b4e3e1c89dbd92c326"},
    {file = "tornado-6.1-cp38-cp38-win_amd64.whl", hash = "sha256:6196a5c39286cc37c024cd78834fb9345e464525d8991c21e908cc046d1cc02c"},
    {file = "tornado-6.1-cp39-cp39-macosx_10_9_x86_64.whl", hash = "sha256:f0ba29bafd8e7e22920567ce0d232c26d4d47c8b5cf4ed7b562b5db39fa199c5"},
    {file = "tornado-6.1-cp39-cp39-manylinux1_i686.whl", hash = "sha256:33892118b165401f291070100d6d09359ca74addda679b60390b09f8ef325ffe"},
    {file = "tornado-6.1-cp39-cp39-manylinux1_x86_64.whl", hash = "sha256:7da13da6f985aab7f6f28debab00c67ff9cbacd588e8477034c0652ac141feea"},
    {file = "tornado-6.1-cp39-cp39-manylinux2010_i686.whl", hash = "sha256:e0791ac58d91ac58f694d8d2957884df8e4e2f6687cdf367ef7eb7497f79eaa2"},
    {file = "tornado-6.1-cp39-cp39-manylinux2010_x86_64.whl", hash = "sha256:66324e4e1beede9ac79e60f88de548da58b1f8ab4b2f1354d8375774f997e6c0"},
    {file = "tornado-6.1-cp39-cp39-manylinux2014_aarch64.whl", hash = "sha256:a48900ecea1cbb71b8c71c620dee15b62f85f7c14189bdeee54966fbd9a0c5bd"},
    {file = "tornado-6.1-cp39-cp39-win32.whl", hash = "sha256:d3d20ea5782ba63ed13bc2b8c291a053c8d807a8fa927d941bd718468f7b950c"},
    {file = "tornado-6.1-cp39-cp39-win_amd64.whl", hash = "sha256:548430be2740e327b3fe0201abe471f314741efcb0067ec4f2d7dcfb4825f3e4"},
    {file = "tornado-6.1.tar.gz", hash = "sha256:33c6e81d7bd55b468d2e793517c909b139960b6c790a60b7991b9b6b76fb9791"},
]
traitlets = [
    {file = "traitlets-5.3.0-py3-none-any.whl", hash = "sha256:65fa18961659635933100db8ca120ef6220555286949774b9cfc106f941d1c7a"},
    {file = "traitlets-5.3.0.tar.gz", hash = "sha256:0bb9f1f9f017aa8ec187d8b1b2a7a6626a2a1d877116baba52a129bfa124f8e2"},
]
typed-ast = [
    {file = "typed_ast-1.4.1-cp35-cp35m-manylinux1_i686.whl", hash = "sha256:73d785a950fc82dd2a25897d525d003f6378d1cb23ab305578394694202a58c3"},
    {file = "typed_ast-1.4.1-cp35-cp35m-manylinux1_x86_64.whl", hash = "sha256:aaee9905aee35ba5905cfb3c62f3e83b3bec7b39413f0a7f19be4e547ea01ebb"},
    {file = "typed_ast-1.4.1-cp35-cp35m-win32.whl", hash = "sha256:0c2c07682d61a629b68433afb159376e24e5b2fd4641d35424e462169c0a7919"},
    {file = "typed_ast-1.4.1-cp35-cp35m-win_amd64.whl", hash = "sha256:4083861b0aa07990b619bd7ddc365eb7fa4b817e99cf5f8d9cf21a42780f6e01"},
    {file = "typed_ast-1.4.1-cp36-cp36m-macosx_10_9_x86_64.whl", hash = "sha256:269151951236b0f9a6f04015a9004084a5ab0d5f19b57de779f908621e7d8b75"},
    {file = "typed_ast-1.4.1-cp36-cp36m-manylinux1_i686.whl", hash = "sha256:24995c843eb0ad11a4527b026b4dde3da70e1f2d8806c99b7b4a7cf491612652"},
    {file = "typed_ast-1.4.1-cp36-cp36m-manylinux1_x86_64.whl", hash = "sha256:fe460b922ec15dd205595c9b5b99e2f056fd98ae8f9f56b888e7a17dc2b757e7"},
    {file = "typed_ast-1.4.1-cp36-cp36m-manylinux2014_aarch64.whl", hash = "sha256:fcf135e17cc74dbfbc05894ebca928ffeb23d9790b3167a674921db19082401f"},
    {file = "typed_ast-1.4.1-cp36-cp36m-win32.whl", hash = "sha256:4e3e5da80ccbebfff202a67bf900d081906c358ccc3d5e3c8aea42fdfdfd51c1"},
    {file = "typed_ast-1.4.1-cp36-cp36m-win_amd64.whl", hash = "sha256:249862707802d40f7f29f6e1aad8d84b5aa9e44552d2cc17384b209f091276aa"},
    {file = "typed_ast-1.4.1-cp37-cp37m-macosx_10_9_x86_64.whl", hash = "sha256:8ce678dbaf790dbdb3eba24056d5364fb45944f33553dd5869b7580cdbb83614"},
    {file = "typed_ast-1.4.1-cp37-cp37m-manylinux1_i686.whl", hash = "sha256:c9e348e02e4d2b4a8b2eedb48210430658df6951fa484e59de33ff773fbd4b41"},
    {file = "typed_ast-1.4.1-cp37-cp37m-manylinux1_x86_64.whl", hash = "sha256:bcd3b13b56ea479b3650b82cabd6b5343a625b0ced5429e4ccad28a8973f301b"},
    {file = "typed_ast-1.4.1-cp37-cp37m-manylinux2014_aarch64.whl", hash = "sha256:f208eb7aff048f6bea9586e61af041ddf7f9ade7caed625742af423f6bae3298"},
    {file = "typed_ast-1.4.1-cp37-cp37m-win32.whl", hash = "sha256:d5d33e9e7af3b34a40dc05f498939f0ebf187f07c385fd58d591c533ad8562fe"},
    {file = "typed_ast-1.4.1-cp37-cp37m-win_amd64.whl", hash = "sha256:0666aa36131496aed8f7be0410ff974562ab7eeac11ef351def9ea6fa28f6355"},
    {file = "typed_ast-1.4.1-cp38-cp38-macosx_10_15_x86_64.whl", hash = "sha256:d205b1b46085271b4e15f670058ce182bd1199e56b317bf2ec004b6a44f911f6"},
    {file = "typed_ast-1.4.1-cp38-cp38-manylinux1_i686.whl", hash = "sha256:6daac9731f172c2a22ade6ed0c00197ee7cc1221aa84cfdf9c31defeb059a907"},
    {file = "typed_ast-1.4.1-cp38-cp38-manylinux1_x86_64.whl", hash = "sha256:498b0f36cc7054c1fead3d7fc59d2150f4d5c6c56ba7fb150c013fbc683a8d2d"},
    {file = "typed_ast-1.4.1-cp38-cp38-manylinux2014_aarch64.whl", hash = "sha256:7e4c9d7658aaa1fc80018593abdf8598bf91325af6af5cce4ce7c73bc45ea53d"},
    {file = "typed_ast-1.4.1-cp38-cp38-win32.whl", hash = "sha256:715ff2f2df46121071622063fc7543d9b1fd19ebfc4f5c8895af64a77a8c852c"},
    {file = "typed_ast-1.4.1-cp38-cp38-win_amd64.whl", hash = "sha256:fc0fea399acb12edbf8a628ba8d2312f583bdbdb3335635db062fa98cf71fca4"},
    {file = "typed_ast-1.4.1-cp39-cp39-macosx_10_15_x86_64.whl", hash = "sha256:d43943ef777f9a1c42bf4e552ba23ac77a6351de620aa9acf64ad54933ad4d34"},
    {file = "typed_ast-1.4.1-cp39-cp39-macosx_10_9_x86_64.whl", hash = "sha256:92c325624e304ebf0e025d1224b77dd4e6393f18aab8d829b5b7e04afe9b7a2c"},
    {file = "typed_ast-1.4.1-cp39-cp39-manylinux1_i686.whl", hash = "sha256:d648b8e3bf2fe648745c8ffcee3db3ff903d0817a01a12dd6a6ea7a8f4889072"},
    {file = "typed_ast-1.4.1-cp39-cp39-manylinux1_x86_64.whl", hash = "sha256:fac11badff8313e23717f3dada86a15389d0708275bddf766cca67a84ead3e91"},
    {file = "typed_ast-1.4.1-cp39-cp39-manylinux2014_aarch64.whl", hash = "sha256:0d8110d78a5736e16e26213114a38ca35cb15b6515d535413b090bd50951556d"},
    {file = "typed_ast-1.4.1-cp39-cp39-win32.whl", hash = "sha256:b52ccf7cfe4ce2a1064b18594381bccf4179c2ecf7f513134ec2f993dd4ab395"},
    {file = "typed_ast-1.4.1-cp39-cp39-win_amd64.whl", hash = "sha256:3742b32cf1c6ef124d57f95be609c473d7ec4c14d0090e5a5e05a15269fb4d0c"},
    {file = "typed_ast-1.4.1.tar.gz", hash = "sha256:8c8aaad94455178e3187ab22c8b01a3837f8ee50e09cf31f1ba129eb293ec30b"},
]
typing-extensions = [
    {file = "typing_extensions-3.7.4.3-py2-none-any.whl", hash = "sha256:dafc7639cde7f1b6e1acc0f457842a83e722ccca8eef5270af2d74792619a89f"},
    {file = "typing_extensions-3.7.4.3-py3-none-any.whl", hash = "sha256:7cb407020f00f7bfc3cb3e7881628838e69d8f3fcab2f64742a5e76b2f841918"},
    {file = "typing_extensions-3.7.4.3.tar.gz", hash = "sha256:99d4073b617d30288f569d3f13d2bd7548c3a7e4c8de87db09a9d29bb3a4a60c"},
]
urllib3 = [
    {file = "urllib3-1.26.5-py2.py3-none-any.whl", hash = "sha256:753a0374df26658f99d826cfe40394a686d05985786d946fbe4165b5148f5a7c"},
    {file = "urllib3-1.26.5.tar.gz", hash = "sha256:a7acd0977125325f516bda9735fa7142b909a8d01e8b2e4c8108d0984e6e0098"},
]
wcwidth = [
    {file = "wcwidth-0.1.9-py2.py3-none-any.whl", hash = "sha256:cafe2186b3c009a04067022ce1dcd79cb38d8d65ee4f4791b8888d6599d1bbe1"},
    {file = "wcwidth-0.1.9.tar.gz", hash = "sha256:ee73862862a156bf77ff92b09034fc4825dd3af9cf81bc5b360668d425f3c5f1"},
]
webcolors = [
    {file = "webcolors-1.11.1-py3-none-any.whl", hash = "sha256:b8cd5d865a25c51ff1218f0c90d0c0781fc64312a49b746b320cf50de1648f6e"},
    {file = "webcolors-1.11.1.tar.gz", hash = "sha256:76f360636957d1c976db7466bc71dcb713bb95ac8911944dffc55c01cb516de6"},
]
webencodings = [
    {file = "webencodings-0.5.1-py2.py3-none-any.whl", hash = "sha256:a0af1213f3c2226497a97e2b3aa01a7e4bee4f403f95be16fc9acd2947514a78"},
    {file = "webencodings-0.5.1.tar.gz", hash = "sha256:b36a1c245f2d304965eb4e0a82848379241dc04b865afcc4aab16748587e1923"},
]<|MERGE_RESOLUTION|>--- conflicted
+++ resolved
@@ -167,7 +167,6 @@
 python-versions = "*"
 
 [[package]]
-<<<<<<< HEAD
 name = "cffi"
 version = "1.15.0"
 description = "Foreign Function Interface for Python calling C code."
@@ -182,11 +181,6 @@
 name = "chardet"
 version = "3.0.4"
 description = "Universal encoding detector for Python 2 and 3"
-=======
-name = "charset-normalizer"
-version = "2.0.12"
-description = "The Real First Universal Charset Detector. Open, modern and actively maintained alternative to Chardet."
->>>>>>> 281500ed
 category = "dev"
 optional = false
 python-versions = ">=3.5.0"
@@ -1410,7 +1404,6 @@
     {file = "certifi-2020.4.5.1-py2.py3-none-any.whl", hash = "sha256:1d987a998c75633c40847cc966fcf5904906c920a7f17ef374f5aa4282abd304"},
     {file = "certifi-2020.4.5.1.tar.gz", hash = "sha256:51fcb31174be6e6664c5f69e3e1691a2d72a1a12e90f872cbdb1567eb47b6519"},
 ]
-<<<<<<< HEAD
 cffi = [
     {file = "cffi-1.15.0-cp27-cp27m-macosx_10_9_x86_64.whl", hash = "sha256:c2502a1a03b6312837279c8c1bd3ebedf6c12c4228ddbad40912d671ccc8a962"},
     {file = "cffi-1.15.0-cp27-cp27m-manylinux1_i686.whl", hash = "sha256:23cfe892bd5dd8941608f93348c0737e369e51c100d03718f108bf1add7bd6d0"},
@@ -1466,11 +1459,6 @@
 chardet = [
     {file = "chardet-3.0.4-py2.py3-none-any.whl", hash = "sha256:fc323ffcaeaed0e0a02bf4d117757b98aed530d9ed4531e3e15460124c106691"},
     {file = "chardet-3.0.4.tar.gz", hash = "sha256:84ab92ed1c4d4f16916e05906b6b75a6c0fb5db821cc65e70cbd64a3e2a5eaae"},
-=======
-charset-normalizer = [
-    {file = "charset-normalizer-2.0.12.tar.gz", hash = "sha256:2857e29ff0d34db842cd7ca3230549d1a697f96ee6d3fb071cfa6c7393832597"},
-    {file = "charset_normalizer-2.0.12-py3-none-any.whl", hash = "sha256:6881edbebdb17b39b4eaaa821b438bf6eddffb4468cf344f09f89def34a8b1df"},
->>>>>>> 281500ed
 ]
 click = [
     {file = "click-7.1.2-py2.py3-none-any.whl", hash = "sha256:dacca89f4bfadd5de3d7489b7c8a566eee0d3676333fbb50030263894c38c0dc"},
